/*
 * Copyright Elasticsearch B.V. and/or licensed to Elasticsearch B.V. under one
 * or more contributor license agreements. Licensed under the Elastic License;
 * you may not use this file except in compliance with the Elastic License.
 */
package org.elasticsearch.xpack.qa.sql.jdbc;

import org.apache.http.HttpHost;
import org.elasticsearch.client.Request;
import org.elasticsearch.client.RestClient;
import org.elasticsearch.common.CheckedBiConsumer;
import org.elasticsearch.common.Strings;
import org.elasticsearch.common.SuppressForbidden;
import org.elasticsearch.common.logging.Loggers;
import org.elasticsearch.common.xcontent.XContentBuilder;
import org.elasticsearch.common.xcontent.json.JsonXContent;

import java.io.BufferedReader;
import java.io.IOException;
import java.io.InputStream;
import java.io.InputStreamReader;
import java.net.URL;
import java.nio.charset.StandardCharsets;
import java.util.ArrayList;
import java.util.Arrays;
import java.util.LinkedHashMap;
import java.util.List;
import java.util.Map;


public class DataLoader {

    public static void main(String[] args) throws Exception {
        try (RestClient client = RestClient.builder(new HttpHost("localhost", 9200)).build()) {
            loadEmpDatasetIntoEs(client);
            Loggers.getLogger(DataLoader.class).info("Data loaded");
        }
    }

    protected static void loadDatasetIntoEs(RestClient client) throws Exception {
        loadEmpDatasetIntoEs(client);
    }

    protected static void loadEmpDatasetIntoEs(RestClient client) throws Exception {
        loadEmpDatasetIntoEs(client, "test_emp");
        loadEmpDatasetIntoEs(client, "test_emp_copy");
        makeAlias(client, "test_alias", "test_emp", "test_emp_copy");
        makeAlias(client, "test_alias_emp", "test_emp", "test_emp_copy");
    }

<<<<<<< HEAD
    public static void createString(String name, XContentBuilder builder) throws Exception {
=======
    public static void loadDocsDatasetIntoEs(RestClient client) throws Exception {
        loadEmpDatasetIntoEs(client, "emp");
        loadLibDatasetIntoEs(client, "library");
        makeAlias(client, "employees", "emp");
    }

    private static void createString(String name, XContentBuilder builder) throws Exception {
>>>>>>> 59191b49
        builder.startObject(name).field("type", "text")
            .startObject("fields")
                .startObject("keyword").field("type", "keyword").endObject()
            .endObject()
       .endObject();
    }

<<<<<<< HEAD
    protected static void loadDatasetIntoEs(RestClient client, String index) throws Exception {
=======
    protected static void loadEmpDatasetIntoEs(RestClient client, String index) throws Exception {
>>>>>>> 59191b49
        Request request = new Request("PUT", "/" + index);
        XContentBuilder createIndex = JsonXContent.contentBuilder().startObject();
        createIndex.startObject("settings");
        {
            createIndex.field("number_of_shards", 1);
        }
        createIndex.endObject();
        createIndex.startObject("mappings");
        {
            createIndex.startObject("emp");
            {
                createIndex.startObject("properties");
                {
                    createIndex.startObject("emp_no").field("type", "integer").endObject();
                    createString("first_name", createIndex);
                    createString("last_name", createIndex);
                    createIndex.startObject("gender").field("type", "keyword").endObject();
                    createIndex.startObject("birth_date").field("type", "date").endObject();
                    createIndex.startObject("hire_date").field("type", "date").endObject();
                    createIndex.startObject("salary").field("type", "integer").endObject();
                    createIndex.startObject("languages").field("type", "byte").endObject();
                    {
                        createIndex.startObject("dep").field("type", "nested");
                        createIndex.startObject("properties");
                        createIndex.startObject("dep_id").field("type", "keyword").endObject();
                        createString("dep_name", createIndex);
                        createIndex.startObject("from_date").field("type", "date").endObject();
                        createIndex.startObject("to_date").field("type", "date").endObject();
                        createIndex.endObject();
                        createIndex.endObject();
                    }
                }
                createIndex.endObject();
            }
            createIndex.endObject();
        }
        createIndex.endObject().endObject();
        request.setJsonEntity(Strings.toString(createIndex));
        client.performRequest(request);

        Map<String, String> deps = new LinkedHashMap<>();
        csvToLines("departments", (titles, fields) -> deps.put(fields.get(0), fields.get(1)));

        Map<String, List<List<String>>> dep_emp = new LinkedHashMap<>();
        csvToLines("dep_emp", (titles, fields) -> {
            String emp_no = fields.get(0);
            List<List<String>> list = dep_emp.get(emp_no);
            if (list == null) {
                list = new ArrayList<>();
                dep_emp.put(emp_no, list);
            }
            List<String> dep = new ArrayList<>();
            // dep_id
            dep.add(fields.get(1));
            // dep_name (from departments)
            dep.add(deps.get(fields.get(1)));
            // from
            dep.add(fields.get(2));
            // to
            dep.add(fields.get(3));
            list.add(dep);
        });

        request = new Request("POST", "/" + index + "/emp/_bulk");
        request.addParameter("refresh", "true");
        StringBuilder bulk = new StringBuilder();
        csvToLines("employees", (titles, fields) -> {
            bulk.append("{\"index\":{}}\n");
            bulk.append('{');
            String emp_no = fields.get(1);
            for (int f = 0; f < fields.size(); f++) {
                if (f != 0) {
                    bulk.append(',');
                }
                bulk.append('"').append(titles.get(f)).append("\":\"").append(fields.get(f)).append('"');
            }
            // append department
            List<List<String>> list = dep_emp.get(emp_no);
            if (!list.isEmpty()) {
                bulk.append(", \"dep\" : [");
                for (List<String> dp : list) {
                    bulk.append("{");
                    bulk.append("\"dep_id\":\"" + dp.get(0) + "\",");
                    bulk.append("\"dep_name\":\"" + dp.get(1) + "\",");
                    bulk.append("\"from_date\":\"" + dp.get(2) + "\",");
                    bulk.append("\"to_date\":\"" + dp.get(3) + "\"");
                    bulk.append("},");
                }
                // remove last ,
                bulk.setLength(bulk.length() - 1);
                bulk.append("]");
            }

            bulk.append("}\n");
        });
        request.setJsonEntity(bulk.toString());
        client.performRequest(request);
    }

<<<<<<< HEAD
    public static void makeAlias(RestClient client, String aliasName, String... indices) throws Exception {
=======
    protected static void loadLibDatasetIntoEs(RestClient client, String index) throws Exception {
        Request request = new Request("PUT", "/" + index);
        XContentBuilder createIndex = JsonXContent.contentBuilder().startObject();
        createIndex.startObject("settings");
        {
            createIndex.field("number_of_shards", 1);
            createIndex.field("number_of_replicas", 1);
        }
        createIndex.endObject();
        createIndex.startObject("mappings");
        {
            createIndex.startObject("book");
            {
                createIndex.startObject("properties");
                {
                    createString("name", createIndex);
                    createString("author", createIndex);
                    createIndex.startObject("release_date").field("type", "date").endObject();
                    createIndex.startObject("page_count").field("type", "short").endObject();
                }
                createIndex.endObject();
            }
            createIndex.endObject();
        }
        createIndex.endObject().endObject();
        request.setJsonEntity(Strings.toString(createIndex));
        client.performRequest(request);

        request = new Request("POST", "/" + index + "/book/_bulk");
        request.addParameter("refresh", "true");
        StringBuilder bulk = new StringBuilder();
        csvToLines("library", (titles, fields) -> {
            bulk.append("{\"index\":{\"_id\":\"" + fields.get(0) + "\"}}\n");
            bulk.append("{");
            for (int f = 0; f < titles.size(); f++) {
                if (f > 0) {
                    bulk.append(",");
                }
                bulk.append('"').append(titles.get(f)).append("\":\"").append(fields.get(f)).append('"');
            }
            bulk.append("}\n");
        });
        request.setJsonEntity(bulk.toString());
        client.performRequest(request);
    }

    protected static void makeAlias(RestClient client, String aliasName, String... indices) throws Exception {
>>>>>>> 59191b49
        for (String index : indices) {
            client.performRequest(new Request("POST", "/" + index + "/_alias/" + aliasName));
        }
    }

    private static void csvToLines(String name, CheckedBiConsumer<List<String>, List<String>, Exception> consumeLine) throws Exception {
        String location = "/" + name + ".csv";
        URL dataSet = SqlSpecTestCase.class.getResource(location);
        if (dataSet == null) {
            throw new IllegalArgumentException("Can't find [" + location + "]");
        }

        try (BufferedReader reader = new BufferedReader(new InputStreamReader(readFromJarUrl(dataSet), StandardCharsets.UTF_8))) {
            String titlesString = reader.readLine();
            if (titlesString == null) {
                throw new IllegalArgumentException("[" + location + "] must contain at least a title row");
            }
            List<String> titles = Arrays.asList(titlesString.split(","));

            String line;
            while ((line = reader.readLine()) != null) {
                consumeLine.accept(titles, Arrays.asList(line.split(",")));
            }
        }
    }

    @SuppressForbidden(reason = "test reads from jar")
    public static InputStream readFromJarUrl(URL source) throws IOException {
        return source.openStream();
    }
}<|MERGE_RESOLUTION|>--- conflicted
+++ resolved
@@ -48,17 +48,13 @@
         makeAlias(client, "test_alias_emp", "test_emp", "test_emp_copy");
     }
 
-<<<<<<< HEAD
-    public static void createString(String name, XContentBuilder builder) throws Exception {
-=======
     public static void loadDocsDatasetIntoEs(RestClient client) throws Exception {
         loadEmpDatasetIntoEs(client, "emp");
         loadLibDatasetIntoEs(client, "library");
         makeAlias(client, "employees", "emp");
     }
 
-    private static void createString(String name, XContentBuilder builder) throws Exception {
->>>>>>> 59191b49
+    public static void createString(String name, XContentBuilder builder) throws Exception {
         builder.startObject(name).field("type", "text")
             .startObject("fields")
                 .startObject("keyword").field("type", "keyword").endObject()
@@ -66,11 +62,7 @@
        .endObject();
     }
 
-<<<<<<< HEAD
-    protected static void loadDatasetIntoEs(RestClient client, String index) throws Exception {
-=======
     protected static void loadEmpDatasetIntoEs(RestClient client, String index) throws Exception {
->>>>>>> 59191b49
         Request request = new Request("PUT", "/" + index);
         XContentBuilder createIndex = JsonXContent.contentBuilder().startObject();
         createIndex.startObject("settings");
@@ -170,9 +162,6 @@
         client.performRequest(request);
     }
 
-<<<<<<< HEAD
-    public static void makeAlias(RestClient client, String aliasName, String... indices) throws Exception {
-=======
     protected static void loadLibDatasetIntoEs(RestClient client, String index) throws Exception {
         Request request = new Request("PUT", "/" + index);
         XContentBuilder createIndex = JsonXContent.contentBuilder().startObject();
@@ -219,8 +208,7 @@
         client.performRequest(request);
     }
 
-    protected static void makeAlias(RestClient client, String aliasName, String... indices) throws Exception {
->>>>>>> 59191b49
+    public static void makeAlias(RestClient client, String aliasName, String... indices) throws Exception {
         for (String index : indices) {
             client.performRequest(new Request("POST", "/" + index + "/_alias/" + aliasName));
         }
