--- conflicted
+++ resolved
@@ -89,19 +89,11 @@
     /**
      * Converts REST column metadata into JDBC column metadata
      */
-<<<<<<< HEAD
-    private List<ColumnInfo> toJdbcColumnInfo(List<org.elasticsearch.xpack.sql.proto.ColumnInfo> columns) {
-        return columns.stream().map(columnInfo ->
-                new ColumnInfo(columnInfo.name(), columnInfo.jdbcType(), EMPTY, EMPTY, EMPTY, EMPTY, columnInfo.displaySize(),
-                        columnInfo.esType())
-        ).collect(Collectors.toList());
-=======
     private List<JdbcColumnInfo> toJdbcColumnInfo(List<ColumnInfo> columns) throws SQLException {
         List<JdbcColumnInfo> cols = new ArrayList<>(columns.size());
         for (ColumnInfo info : columns) {
             cols.add(new JdbcColumnInfo(info.name(), TypeUtils.of(info.esType()), EMPTY, EMPTY, EMPTY, EMPTY, info.displaySize()));
         }
         return cols;
->>>>>>> 25f83ae0
     }
 }