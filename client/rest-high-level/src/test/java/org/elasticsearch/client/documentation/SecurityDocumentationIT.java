/*
 * Licensed to Elasticsearch under one or more contributor
 * license agreements. See the NOTICE file distributed with
 * this work for additional information regarding copyright
 * ownership. Elasticsearch licenses this file to you under
 * the Apache License, Version 2.0 (the "License"); you may
 * not use this file except in compliance with the License.
 * You may obtain a copy of the License at
 *
 *    http://www.apache.org/licenses/LICENSE-2.0
 *
 * Unless required by applicable law or agreed to in writing,
 * software distributed under the License is distributed on an
 * "AS IS" BASIS, WITHOUT WARRANTIES OR CONDITIONS OF ANY
 * KIND, either express or implied.  See the License for the
 * specific language governing permissions and limitations
 * under the License.
 */

package org.elasticsearch.client.documentation;

import org.elasticsearch.ElasticsearchException;
import org.elasticsearch.ElasticsearchStatusException;
import org.elasticsearch.action.ActionListener;
import org.elasticsearch.action.LatchedActionListener;
import org.elasticsearch.action.support.PlainActionFuture;
import org.elasticsearch.client.ESRestHighLevelClientTestCase;
import org.elasticsearch.client.RequestOptions;
import org.elasticsearch.client.RestHighLevelClient;
import org.elasticsearch.client.security.AuthenticateResponse;
import org.elasticsearch.client.security.AuthenticateResponse.RealmInfo;
import org.elasticsearch.client.security.ChangePasswordRequest;
import org.elasticsearch.client.security.ClearRealmCacheRequest;
import org.elasticsearch.client.security.ClearRealmCacheResponse;
import org.elasticsearch.client.security.ClearRolesCacheRequest;
import org.elasticsearch.client.security.ClearRolesCacheResponse;
import org.elasticsearch.client.security.CreateApiKeyRequest;
import org.elasticsearch.client.security.CreateApiKeyResponse;
import org.elasticsearch.client.security.CreateTokenRequest;
import org.elasticsearch.client.security.CreateTokenResponse;
import org.elasticsearch.client.security.DelegatePkiAuthenticationRequest;
import org.elasticsearch.client.security.DelegatePkiAuthenticationResponse;
import org.elasticsearch.client.security.DeletePrivilegesRequest;
import org.elasticsearch.client.security.DeletePrivilegesResponse;
import org.elasticsearch.client.security.DeleteRoleMappingRequest;
import org.elasticsearch.client.security.DeleteRoleMappingResponse;
import org.elasticsearch.client.security.DeleteRoleRequest;
import org.elasticsearch.client.security.DeleteRoleResponse;
import org.elasticsearch.client.security.DeleteUserRequest;
import org.elasticsearch.client.security.DeleteUserResponse;
import org.elasticsearch.client.security.DisableUserRequest;
import org.elasticsearch.client.security.EnableUserRequest;
import org.elasticsearch.client.security.ExpressionRoleMapping;
import org.elasticsearch.client.security.GetApiKeyRequest;
import org.elasticsearch.client.security.GetApiKeyResponse;
import org.elasticsearch.client.security.GetBuiltinPrivilegesResponse;
import org.elasticsearch.client.security.GetPrivilegesRequest;
import org.elasticsearch.client.security.GetPrivilegesResponse;
import org.elasticsearch.client.security.GetRoleMappingsRequest;
import org.elasticsearch.client.security.GetRoleMappingsResponse;
import org.elasticsearch.client.security.GetRolesRequest;
import org.elasticsearch.client.security.GetRolesResponse;
import org.elasticsearch.client.security.GetSslCertificatesResponse;
import org.elasticsearch.client.security.GetUserPrivilegesResponse;
import org.elasticsearch.client.security.GetUsersRequest;
import org.elasticsearch.client.security.GetUsersResponse;
import org.elasticsearch.client.security.HasPrivilegesRequest;
import org.elasticsearch.client.security.HasPrivilegesResponse;
import org.elasticsearch.client.security.InvalidateApiKeyRequest;
import org.elasticsearch.client.security.InvalidateApiKeyResponse;
import org.elasticsearch.client.security.InvalidateTokenRequest;
import org.elasticsearch.client.security.InvalidateTokenResponse;
import org.elasticsearch.client.security.PutPrivilegesRequest;
import org.elasticsearch.client.security.PutPrivilegesResponse;
import org.elasticsearch.client.security.PutRoleMappingRequest;
import org.elasticsearch.client.security.PutRoleMappingResponse;
import org.elasticsearch.client.security.PutRoleRequest;
import org.elasticsearch.client.security.PutRoleResponse;
import org.elasticsearch.client.security.PutUserRequest;
import org.elasticsearch.client.security.PutUserResponse;
import org.elasticsearch.client.security.RefreshPolicy;
import org.elasticsearch.client.security.TemplateRoleName;
import org.elasticsearch.client.security.support.ApiKey;
import org.elasticsearch.client.security.support.CertificateInfo;
import org.elasticsearch.client.security.support.expressiondsl.RoleMapperExpression;
import org.elasticsearch.client.security.support.expressiondsl.expressions.AnyRoleMapperExpression;
import org.elasticsearch.client.security.support.expressiondsl.fields.FieldRoleMapperExpression;
import org.elasticsearch.client.security.user.User;
import org.elasticsearch.client.security.user.privileges.ApplicationPrivilege;
import org.elasticsearch.client.security.user.privileges.ApplicationResourcePrivileges;
import org.elasticsearch.client.security.user.privileges.IndicesPrivileges;
import org.elasticsearch.client.security.user.privileges.Role;
import org.elasticsearch.client.security.user.privileges.Role.ClusterPrivilegeName;
import org.elasticsearch.client.security.user.privileges.Role.IndexPrivilegeName;
import org.elasticsearch.client.security.user.privileges.UserIndicesPrivileges;
import org.elasticsearch.common.Strings;
import org.elasticsearch.common.settings.SecureString;
import org.elasticsearch.common.unit.TimeValue;
import org.elasticsearch.common.util.set.Sets;
import org.hamcrest.Matchers;

import java.io.IOException;
import java.io.InputStream;
import java.nio.file.Files;
import java.nio.file.Path;
import java.security.cert.CertificateFactory;
import java.security.cert.X509Certificate;
import java.time.Instant;
import java.util.ArrayList;
import java.util.Arrays;
import java.util.Base64;
import java.util.Collections;
import java.util.HashMap;
import java.util.Iterator;
import java.util.List;
import java.util.Map;
import java.util.Set;
import java.util.concurrent.CountDownLatch;
import java.util.concurrent.TimeUnit;

import javax.crypto.SecretKeyFactory;
import javax.crypto.spec.PBEKeySpec;

import static org.hamcrest.Matchers.contains;
import static org.hamcrest.Matchers.containsInAnyOrder;
import static org.hamcrest.Matchers.containsString;
import static org.hamcrest.Matchers.empty;
import static org.hamcrest.Matchers.emptyIterable;
import static org.hamcrest.Matchers.equalTo;
import static org.hamcrest.Matchers.greaterThan;
import static org.hamcrest.Matchers.hasItem;
import static org.hamcrest.Matchers.is;
import static org.hamcrest.Matchers.isIn;
import static org.hamcrest.Matchers.iterableWithSize;
import static org.hamcrest.Matchers.not;
import static org.hamcrest.Matchers.notNullValue;
import static org.hamcrest.Matchers.nullValue;

public class SecurityDocumentationIT extends ESRestHighLevelClientTestCase {

    public void testGetUsers() throws Exception {
        final RestHighLevelClient client = highLevelClient();
        String[] usernames = new String[] {"user1", "user2", "user3"};
        addUser(client, usernames[0], randomAlphaOfLengthBetween(6, 10));
        addUser(client, usernames[1], randomAlphaOfLengthBetween(6, 10));
        addUser(client, usernames[2], randomAlphaOfLengthBetween(6, 10));
        {
            //tag::get-users-request
            GetUsersRequest request = new GetUsersRequest(usernames[0]);
            //end::get-users-request
            //tag::get-users-execute
            GetUsersResponse response = client.security().getUsers(request, RequestOptions.DEFAULT);
            //end::get-users-execute
            //tag::get-users-response
            List<User> users = new ArrayList<>(1);
            users.addAll(response.getUsers());
            //end::get-users-response

            assertNotNull(response);
            assertThat(users.size(), equalTo(1));
            assertThat(users.get(0).getUsername(), is(usernames[0]));
        }

        {
            //tag::get-users-list-request
            GetUsersRequest request = new GetUsersRequest(usernames);
            GetUsersResponse response = client.security().getUsers(request, RequestOptions.DEFAULT);
            //end::get-users-list-request

            List<User> users = new ArrayList<>(3);
            users.addAll(response.getUsers());
            assertNotNull(response);
            assertThat(users.size(), equalTo(3));
            assertThat(users.get(0).getUsername(), equalTo(usernames[0]));
            assertThat(users.get(1).getUsername(), equalTo(usernames[1]));
            assertThat(users.get(2).getUsername(), equalTo(usernames[2]));
            assertThat(users.size(), equalTo(3));
        }

        {
            //tag::get-users-all-request
            GetUsersRequest request = new GetUsersRequest();
            GetUsersResponse response = client.security().getUsers(request, RequestOptions.DEFAULT);
            //end::get-users-all-request

            List<User> users = new ArrayList<>(3);
            users.addAll(response.getUsers());
            assertNotNull(response);
            // 9 users are expected to be returned
            // test_users (3): user1, user2, user3
            // system_users (6): elastic, beats_system, apm_system, logstash_system, kibana, remote_monitoring_user
            assertThat(users.size(), equalTo(9));
        }

        {
            GetUsersRequest request = new GetUsersRequest(usernames[0]);
            ActionListener<GetUsersResponse> listener;

            //tag::get-users-execute-listener
            listener = new ActionListener<GetUsersResponse>() {
                @Override
                public void onResponse(GetUsersResponse getRolesResponse) {
                    // <1>
                }

                @Override
                public void onFailure(Exception e) {
                    // <2>
                }
            };
            //end::get-users-execute-listener

            assertNotNull(listener);

            // Replace the empty listener by a blocking listener in test
            final PlainActionFuture<GetUsersResponse> future = new PlainActionFuture<>();
            listener = future;

            //tag::get-users-execute-async
            client.security().getUsersAsync(request, RequestOptions.DEFAULT, listener); // <1>
            //end::get-users-execute-async

            final GetUsersResponse response = future.get(30, TimeUnit.SECONDS);
            List<User> users = new ArrayList<>(1);
            users.addAll(response.getUsers());
            assertNotNull(response);
            assertThat(users.size(), equalTo(1));
            assertThat(users.get(0).getUsername(), equalTo(usernames[0]));
        }
    }


    public void testPutUser() throws Exception {
        RestHighLevelClient client = highLevelClient();

        {
            //tag::put-user-password-request
            char[] password = new char[]{'p', 'a', 's', 's', 'w', 'o', 'r', 'd'};
            User user = new User("example", Collections.singletonList("superuser"));
            PutUserRequest request = PutUserRequest.withPassword(user, password, true, RefreshPolicy.NONE);
            //end::put-user-password-request

            //tag::put-user-execute
            PutUserResponse response = client.security().putUser(request, RequestOptions.DEFAULT);
            //end::put-user-execute

            //tag::put-user-response
            boolean isCreated = response.isCreated(); // <1>
            //end::put-user-response

            assertTrue(isCreated);
        }
        {
            byte[] salt = new byte[32];
            // no need for secure random in a test; it could block and would not be reproducible anyway
            random().nextBytes(salt);
            char[] password = new char[]{'p', 'a', 's', 's', 'w', 'o', 'r', 'd'};
            User user = new User("example2", Collections.singletonList("superuser"));

            //tag::put-user-hash-request
            SecretKeyFactory secretKeyFactory = SecretKeyFactory.getInstance("PBKDF2withHMACSHA512");
            PBEKeySpec keySpec = new PBEKeySpec(password, salt, 10000, 256);
            final byte[] pbkdfEncoded = secretKeyFactory.generateSecret(keySpec).getEncoded();
            char[] passwordHash = ("{PBKDF2}10000$" + Base64.getEncoder().encodeToString(salt)
                + "$" + Base64.getEncoder().encodeToString(pbkdfEncoded)).toCharArray();

            PutUserRequest request = PutUserRequest.withPasswordHash(user, passwordHash, true, RefreshPolicy.NONE);
            //end::put-user-hash-request

            try {
                client.security().putUser(request, RequestOptions.DEFAULT);
            } catch (ElasticsearchStatusException e) {
                // This is expected to fail as the server will not be using PBKDF2, but that's easiest hasher to support
                // in a standard JVM without introducing additional libraries.
                assertThat(e.getDetailedMessage(), containsString("PBKDF2"));
            }
        }

        {
            User user = new User("example", Arrays.asList("superuser", "another-role"));
            //tag::put-user-update-request
            PutUserRequest request = PutUserRequest.updateUser(user, true, RefreshPolicy.NONE);
            //end::put-user-update-request

            // tag::put-user-execute-listener
            ActionListener<PutUserResponse> listener = new ActionListener<PutUserResponse>() {
                @Override
                public void onResponse(PutUserResponse response) {
                    // <1>
                }

                @Override
                public void onFailure(Exception e) {
                    // <2>
                }
            };
            // end::put-user-execute-listener

            // Replace the empty listener by a blocking listener in test
            final CountDownLatch latch = new CountDownLatch(1);
            listener = new LatchedActionListener<>(listener, latch);

            // tag::put-user-execute-async
            client.security().putUserAsync(request, RequestOptions.DEFAULT, listener); // <1>
            // end::put-user-execute-async

            assertTrue(latch.await(30L, TimeUnit.SECONDS));
        }
    }

    public void testDeleteUser() throws Exception {
        RestHighLevelClient client = highLevelClient();
        addUser(client, "testUser", "testPassword");

        {
            // tag::delete-user-request
            DeleteUserRequest deleteUserRequest = new DeleteUserRequest(
                "testUser");    // <1>
            // end::delete-user-request

            // tag::delete-user-execute
            DeleteUserResponse deleteUserResponse = client.security().deleteUser(deleteUserRequest, RequestOptions.DEFAULT);
            // end::delete-user-execute

            // tag::delete-user-response
            boolean found = deleteUserResponse.isAcknowledged();    // <1>
            // end::delete-user-response
            assertTrue(found);

            // check if deleting the already deleted user again will give us a different response
            deleteUserResponse = client.security().deleteUser(deleteUserRequest, RequestOptions.DEFAULT);
            assertFalse(deleteUserResponse.isAcknowledged());
        }

        {
            DeleteUserRequest deleteUserRequest = new DeleteUserRequest("testUser", RefreshPolicy.IMMEDIATE);

            ActionListener<DeleteUserResponse> listener;
            //tag::delete-user-execute-listener
            listener = new ActionListener<DeleteUserResponse>() {
                @Override
                public void onResponse(DeleteUserResponse deleteUserResponse) {
                    // <1>
                }

                @Override
                public void onFailure(Exception e) {
                    // <2>
                }
            };
            //end::delete-user-execute-listener

            // Replace the empty listener by a blocking listener in test
            final CountDownLatch latch = new CountDownLatch(1);
            listener = new LatchedActionListener<>(listener, latch);

            //tag::delete-user-execute-async
            client.security().deleteUserAsync(deleteUserRequest, RequestOptions.DEFAULT, listener); // <1>
            //end::delete-user-execute-async

            assertTrue(latch.await(30L, TimeUnit.SECONDS));
        }
    }

    private void addUser(RestHighLevelClient client, String userName, String password) throws IOException {
        User user = new User(userName, Collections.singletonList(userName));
        PutUserRequest request = PutUserRequest.withPassword(user, password.toCharArray(), true, RefreshPolicy.NONE);
        PutUserResponse response = client.security().putUser(request, RequestOptions.DEFAULT);
        assertTrue(response.isCreated());
    }

    public void testPutRoleMapping() throws Exception {
        final RestHighLevelClient client = highLevelClient();

        {
            // tag::put-role-mapping-execute
            final RoleMapperExpression rules = AnyRoleMapperExpression.builder()
                .addExpression(FieldRoleMapperExpression.ofUsername("*"))
                .addExpression(FieldRoleMapperExpression.ofGroups("cn=admins,dc=example,dc=com"))
                .build();
            final PutRoleMappingRequest request = new PutRoleMappingRequest("mapping-example", true,
                Collections.singletonList("superuser"), Collections.emptyList(), rules, null, RefreshPolicy.NONE);
            final PutRoleMappingResponse response = client.security().putRoleMapping(request, RequestOptions.DEFAULT);
            // end::put-role-mapping-execute
            // tag::put-role-mapping-response
            boolean isCreated = response.isCreated(); // <1>
            // end::put-role-mapping-response
            assertTrue(isCreated);
        }

        {
            final RoleMapperExpression rules = AnyRoleMapperExpression.builder()
                .addExpression(FieldRoleMapperExpression.ofUsername("*"))
                .addExpression(FieldRoleMapperExpression.ofGroups("cn=admins,dc=example,dc=com"))
                .build();
            final PutRoleMappingRequest request = new PutRoleMappingRequest("mapping-example", true, Collections.emptyList(),
                Collections.singletonList(new TemplateRoleName("{\"source\":\"{{username}}\"}", TemplateRoleName.Format.STRING)),
                rules, null, RefreshPolicy.NONE);
            // tag::put-role-mapping-execute-listener
            ActionListener<PutRoleMappingResponse> listener = new ActionListener<PutRoleMappingResponse>() {
                @Override
                public void onResponse(PutRoleMappingResponse response) {
                    // <1>
                }

                @Override
                public void onFailure(Exception e) {
                    // <2>
                }
            };
            // end::put-role-mapping-execute-listener

            // avoid unused local warning
            assertNotNull(listener);

            // Replace the empty listener by a blocking listener in test
            final PlainActionFuture<PutRoleMappingResponse> future = new PlainActionFuture<>();
            listener = future;

            // tag::put-role-mapping-execute-async
            client.security().putRoleMappingAsync(request, RequestOptions.DEFAULT, listener); // <1>
            // end::put-role-mapping-execute-async

            assertThat(future.get(), notNullValue());
            assertThat(future.get().isCreated(), is(false));
        }
    }

    public void testGetRoleMappings() throws Exception {
        final RestHighLevelClient client = highLevelClient();

        final TemplateRoleName monitoring = new TemplateRoleName("{\"source\":\"monitoring\"}", TemplateRoleName.Format.STRING);
        final TemplateRoleName template = new TemplateRoleName("{\"source\":\"{{username}}\"}", TemplateRoleName.Format.STRING);

        final RoleMapperExpression rules1 = AnyRoleMapperExpression.builder().addExpression(FieldRoleMapperExpression.ofUsername("*"))
            .addExpression(FieldRoleMapperExpression.ofGroups("cn=admins,dc=example,dc=com")).build();
        final PutRoleMappingRequest putRoleMappingRequest1 = new PutRoleMappingRequest("mapping-example-1", true, Collections.emptyList(),
            Arrays.asList(monitoring, template), rules1, null, RefreshPolicy.NONE);
        final PutRoleMappingResponse putRoleMappingResponse1 = client.security().putRoleMapping(putRoleMappingRequest1,
            RequestOptions.DEFAULT);
        boolean isCreated1 = putRoleMappingResponse1.isCreated();
        assertTrue(isCreated1);
        final RoleMapperExpression rules2 = AnyRoleMapperExpression.builder().addExpression(FieldRoleMapperExpression.ofGroups(
            "cn=admins,dc=example,dc=com")).build();
        final Map<String, Object> metadata2 = new HashMap<>();
        metadata2.put("k1", "v1");
        final PutRoleMappingRequest putRoleMappingRequest2 = new PutRoleMappingRequest("mapping-example-2", true,
            Arrays.asList("superuser"), Collections.emptyList(), rules2, metadata2, RefreshPolicy.NONE);
        final PutRoleMappingResponse putRoleMappingResponse2 = client.security().putRoleMapping(putRoleMappingRequest2,
            RequestOptions.DEFAULT);
        boolean isCreated2 = putRoleMappingResponse2.isCreated();
        assertTrue(isCreated2);

        {
            // tag::get-role-mappings-execute
            final GetRoleMappingsRequest request = new GetRoleMappingsRequest("mapping-example-1");
            final GetRoleMappingsResponse response = client.security().getRoleMappings(request, RequestOptions.DEFAULT);
            // end::get-role-mappings-execute
            // tag::get-role-mappings-response
            List<ExpressionRoleMapping> mappings = response.getMappings();
            // end::get-role-mappings-response
            assertNotNull(mappings);
            assertThat(mappings.size(), is(1));
            assertThat(mappings.get(0).isEnabled(), is(true));
            assertThat(mappings.get(0).getName(), is("mapping-example-1"));
            assertThat(mappings.get(0).getExpression(), equalTo(rules1));
            assertThat(mappings.get(0).getMetadata(), equalTo(Collections.emptyMap()));
            assertThat(mappings.get(0).getRoles(), iterableWithSize(0));
            assertThat(mappings.get(0).getRoleTemplates(), iterableWithSize(2));
            assertThat(mappings.get(0).getRoleTemplates(), containsInAnyOrder(monitoring, template));
        }

        {
            // tag::get-role-mappings-list-execute
            final GetRoleMappingsRequest request = new GetRoleMappingsRequest("mapping-example-1", "mapping-example-2");
            final GetRoleMappingsResponse response = client.security().getRoleMappings(request, RequestOptions.DEFAULT);
            // end::get-role-mappings-list-execute
            List<ExpressionRoleMapping> mappings = response.getMappings();
            assertNotNull(mappings);
            assertThat(mappings.size(), is(2));
            for (ExpressionRoleMapping roleMapping : mappings) {
                assertThat(roleMapping.isEnabled(), is(true));
                assertThat(roleMapping.getName(), isIn(new String[]{"mapping-example-1", "mapping-example-2"}));
                if (roleMapping.getName().equals("mapping-example-1")) {
                    assertThat(roleMapping.getMetadata(), equalTo(Collections.emptyMap()));
                    assertThat(roleMapping.getExpression(), equalTo(rules1));
                    assertThat(roleMapping.getRoles(), emptyIterable());
                    assertThat(roleMapping.getRoleTemplates(), contains(monitoring, template));
                } else {
                    assertThat(roleMapping.getMetadata(), equalTo(metadata2));
                    assertThat(roleMapping.getExpression(), equalTo(rules2));
                    assertThat(roleMapping.getRoles(), contains("superuser"));
                    assertThat(roleMapping.getRoleTemplates(), emptyIterable());
                }
            }
        }

        {
            // tag::get-role-mappings-all-execute
            final GetRoleMappingsRequest request = new GetRoleMappingsRequest();
            final GetRoleMappingsResponse response = client.security().getRoleMappings(request, RequestOptions.DEFAULT);
            // end::get-role-mappings-all-execute
            List<ExpressionRoleMapping> mappings = response.getMappings();
            assertNotNull(mappings);
            assertThat(mappings.size(), is(2));
            for (ExpressionRoleMapping roleMapping : mappings) {
                assertThat(roleMapping.isEnabled(), is(true));
                assertThat(roleMapping.getName(), isIn(new String[]{"mapping-example-1", "mapping-example-2"}));
                if (roleMapping.getName().equals("mapping-example-1")) {
                    assertThat(roleMapping.getMetadata(), equalTo(Collections.emptyMap()));
                    assertThat(roleMapping.getExpression(), equalTo(rules1));
                    assertThat(roleMapping.getRoles(), emptyIterable());
                    assertThat(roleMapping.getRoleTemplates(), containsInAnyOrder(monitoring, template));
                } else {
                    assertThat(roleMapping.getMetadata(), equalTo(metadata2));
                    assertThat(roleMapping.getExpression(), equalTo(rules2));
                    assertThat(roleMapping.getRoles(), contains("superuser"));
                    assertThat(roleMapping.getRoleTemplates(), emptyIterable());
                }
            }
        }

        {
            final GetRoleMappingsRequest request = new GetRoleMappingsRequest();
            // tag::get-role-mappings-execute-listener
            ActionListener<GetRoleMappingsResponse> listener = new ActionListener<GetRoleMappingsResponse>() {
                @Override
                public void onResponse(GetRoleMappingsResponse response) {
                    // <1>
                }

                @Override
                public void onFailure(Exception e) {
                    // <2>
                }
            };
            // end::get-role-mappings-execute-listener

            // Replace the empty listener by a blocking listener in test
            final CountDownLatch latch = new CountDownLatch(1);
            listener = new LatchedActionListener<>(listener, latch);

            // tag::get-role-mappings-execute-async
            client.security().getRoleMappingsAsync(request, RequestOptions.DEFAULT, listener); // <1>
            // end::get-role-mappings-execute-async

            assertTrue(latch.await(30L, TimeUnit.SECONDS));
        }
    }

    public void testEnableUser() throws Exception {
        RestHighLevelClient client = highLevelClient();
        char[] password = new char[]{'p', 'a', 's', 's', 'w', 'o', 'r', 'd'};
        User enable_user = new User("enable_user", Collections.singletonList("superuser"));
        PutUserRequest putUserRequest = PutUserRequest.withPassword(enable_user, password, true, RefreshPolicy.IMMEDIATE);
        PutUserResponse putUserResponse = client.security().putUser(putUserRequest, RequestOptions.DEFAULT);
        assertTrue(putUserResponse.isCreated());

        {
            //tag::enable-user-execute
            EnableUserRequest request = new EnableUserRequest("enable_user", RefreshPolicy.NONE);
            boolean response = client.security().enableUser(request, RequestOptions.DEFAULT);
            //end::enable-user-execute

            assertTrue(response);
        }

        {
            //tag::enable-user-execute-listener
            EnableUserRequest request = new EnableUserRequest("enable_user", RefreshPolicy.NONE);
            ActionListener<Boolean> listener = new ActionListener<Boolean>() {
                @Override
                public void onResponse(Boolean response) {
                    // <1>
                }

                @Override
                public void onFailure(Exception e) {
                    // <2>
                }
            };
            //end::enable-user-execute-listener

            // Replace the empty listener by a blocking listener in test
            final CountDownLatch latch = new CountDownLatch(1);
            listener = new LatchedActionListener<>(listener, latch);

            // tag::enable-user-execute-async
            client.security().enableUserAsync(request, RequestOptions.DEFAULT, listener); // <1>
            // end::enable-user-execute-async

            assertTrue(latch.await(30L, TimeUnit.SECONDS));
        }
    }

    public void testDisableUser() throws Exception {
        RestHighLevelClient client = highLevelClient();
        char[] password = new char[]{'p', 'a', 's', 's', 'w', 'o', 'r', 'd'};
        User disable_user = new User("disable_user", Collections.singletonList("superuser"));
        PutUserRequest putUserRequest = PutUserRequest.withPassword(disable_user, password, true, RefreshPolicy.IMMEDIATE);
        PutUserResponse putUserResponse = client.security().putUser(putUserRequest, RequestOptions.DEFAULT);
        assertTrue(putUserResponse.isCreated());
        {
            //tag::disable-user-execute
            DisableUserRequest request = new DisableUserRequest("disable_user", RefreshPolicy.NONE);
            boolean response = client.security().disableUser(request, RequestOptions.DEFAULT);
            //end::disable-user-execute

            assertTrue(response);
        }

        {
            //tag::disable-user-execute-listener
            DisableUserRequest request = new DisableUserRequest("disable_user", RefreshPolicy.NONE);
            ActionListener<Boolean> listener = new ActionListener<Boolean>() {
                @Override
                public void onResponse(Boolean response) {
                    // <1>
                }

                @Override
                public void onFailure(Exception e) {
                    // <2>
                }
            };
            //end::disable-user-execute-listener

            // Replace the empty listener by a blocking listener in test
            final CountDownLatch latch = new CountDownLatch(1);
            listener = new LatchedActionListener<>(listener, latch);

            // tag::disable-user-execute-async
            client.security().disableUserAsync(request, RequestOptions.DEFAULT, listener); // <1>
            // end::disable-user-execute-async

            assertTrue(latch.await(30L, TimeUnit.SECONDS));
        }
    }

    public void testGetRoles() throws Exception {
        final RestHighLevelClient client = highLevelClient();
        addRole("my_role");
        addRole("my_role2");
        addRole("my_role3");
        {
            //tag::get-roles-request
            GetRolesRequest request = new GetRolesRequest("my_role");
            //end::get-roles-request
            //tag::get-roles-execute
            GetRolesResponse response = client.security().getRoles(request, RequestOptions.DEFAULT);
            //end::get-roles-execute
            //tag::get-roles-response
            List<Role> roles = response.getRoles();
            //end::get-roles-response

            assertNotNull(response);
            assertThat(roles.size(), equalTo(1));
            assertThat(roles.get(0).getName(), equalTo("my_role"));
            assertThat(roles.get(0).getClusterPrivileges().contains("all"), equalTo(true));
        }

        {
            //tag::get-roles-list-request
            GetRolesRequest request = new GetRolesRequest("my_role", "my_role2");
            GetRolesResponse response = client.security().getRoles(request, RequestOptions.DEFAULT);
            //end::get-roles-list-request

            List<Role> roles = response.getRoles();
            assertNotNull(response);
            assertThat(roles.size(), equalTo(2));
            assertThat(roles.get(0).getClusterPrivileges().contains("all"), equalTo(true));
            assertThat(roles.get(1).getClusterPrivileges().contains("all"), equalTo(true));
        }

        {
            //tag::get-roles-all-request
            GetRolesRequest request = new GetRolesRequest();
            GetRolesResponse response = client.security().getRoles(request, RequestOptions.DEFAULT);
            //end::get-roles-all-request

            List<Role> roles = response.getRoles();
            assertNotNull(response);
<<<<<<< HEAD
            // 27 system roles plus the three we created
            assertThat(roles.size(), equalTo(31));
=======
            // 29 system roles plus the three we created
            assertThat(roles.size(), equalTo(32));
>>>>>>> f07de06c
        }

        {
            GetRolesRequest request = new GetRolesRequest("my_role");
            ActionListener<GetRolesResponse> listener;

            //tag::get-roles-execute-listener
            listener = new ActionListener<GetRolesResponse>() {
                @Override
                public void onResponse(GetRolesResponse getRolesResponse) {
                    // <1>
                }

                @Override
                public void onFailure(Exception e) {
                    // <2>
                }
            };
            //end::get-roles-execute-listener

            assertNotNull(listener);

            // Replace the empty listener by a blocking listener in test
            final PlainActionFuture<GetRolesResponse> future = new PlainActionFuture<>();
            listener = future;

            //tag::get-roles-execute-async
            client.security().getRolesAsync(request, RequestOptions.DEFAULT, listener); // <1>
            //end::get-roles-execute-async

            final GetRolesResponse response = future.get(30, TimeUnit.SECONDS);
            assertNotNull(response);
            assertThat(response.getRoles().size(), equalTo(1));
            assertThat(response.getRoles().get(0).getName(), equalTo("my_role"));
            assertThat(response.getRoles().get(0).getClusterPrivileges().contains("all"), equalTo(true));
        }
    }

    public void testAuthenticate() throws Exception {
        RestHighLevelClient client = highLevelClient();
        {
            //tag::authenticate-execute
            AuthenticateResponse response = client.security().authenticate(RequestOptions.DEFAULT);
            //end::authenticate-execute

            //tag::authenticate-response
            User user = response.getUser(); // <1>
            boolean enabled = response.enabled(); // <2>
            final String authenticationRealmName = response.getAuthenticationRealm().getName(); // <3>
            final String authenticationRealmType = response.getAuthenticationRealm().getType(); // <4>
            final String lookupRealmName = response.getLookupRealm().getName(); // <5>
            final String lookupRealmType = response.getLookupRealm().getType(); // <6>
            //end::authenticate-response

            assertThat(user.getUsername(), is("test_user"));
            assertThat(user.getRoles(), contains(new String[]{"superuser"}));
            assertThat(user.getFullName(), nullValue());
            assertThat(user.getEmail(), nullValue());
            assertThat(user.getMetadata().isEmpty(), is(true));
            assertThat(enabled, is(true));
            assertThat(authenticationRealmName, is("default_file"));
            assertThat(authenticationRealmType, is("file"));
            assertThat(lookupRealmName, is("default_file"));
            assertThat(lookupRealmType, is("file"));
        }

        {
            // tag::authenticate-execute-listener
            ActionListener<AuthenticateResponse> listener = new ActionListener<AuthenticateResponse>() {
                @Override
                public void onResponse(AuthenticateResponse response) {
                    // <1>
                }

                @Override
                public void onFailure(Exception e) {
                    // <2>
                }
            };
            // end::authenticate-execute-listener

            // Replace the empty listener by a blocking listener in test
            final CountDownLatch latch = new CountDownLatch(1);
            listener = new LatchedActionListener<>(listener, latch);

            // tag::authenticate-execute-async
            client.security().authenticateAsync(RequestOptions.DEFAULT, listener); // <1>
            // end::authenticate-execute-async

            assertTrue(latch.await(30L, TimeUnit.SECONDS));
        }
    }

    public void testHasPrivileges() throws Exception {
        RestHighLevelClient client = highLevelClient();
        {
            //tag::has-privileges-request
            HasPrivilegesRequest request = new HasPrivilegesRequest(
                Sets.newHashSet("monitor", "manage"),
                Sets.newHashSet(
                    IndicesPrivileges.builder().indices("logstash-2018-10-05").privileges("read", "write")
                        .allowRestrictedIndices(false).build(),
                    IndicesPrivileges.builder().indices("logstash-2018-*").privileges("read")
                        .allowRestrictedIndices(true).build()
                ),
                null
            );
            //end::has-privileges-request

            //tag::has-privileges-execute
            HasPrivilegesResponse response = client.security().hasPrivileges(request, RequestOptions.DEFAULT);
            //end::has-privileges-execute

            //tag::has-privileges-response
            boolean hasMonitor = response.hasClusterPrivilege("monitor"); // <1>
            boolean hasWrite = response.hasIndexPrivilege("logstash-2018-10-05", "write"); // <2>
            boolean hasRead = response.hasIndexPrivilege("logstash-2018-*", "read"); // <3>
            //end::has-privileges-response

            assertThat(response.getUsername(), is("test_user"));
            assertThat(response.hasAllRequested(), is(true));
            assertThat(hasMonitor, is(true));
            assertThat(hasWrite, is(true));
            assertThat(hasRead, is(true));
            assertThat(response.getApplicationPrivileges().entrySet(), emptyIterable());
        }

        {
            HasPrivilegesRequest request = new HasPrivilegesRequest(Collections.singleton("monitor"), null, null);

            // tag::has-privileges-execute-listener
            ActionListener<HasPrivilegesResponse> listener = new ActionListener<HasPrivilegesResponse>() {
                @Override
                public void onResponse(HasPrivilegesResponse response) {
                    // <1>
                }

                @Override
                public void onFailure(Exception e) {
                    // <2>
                }
            };
            // end::has-privileges-execute-listener

            // Replace the empty listener by a blocking listener in test
            final CountDownLatch latch = new CountDownLatch(1);
            listener = new LatchedActionListener<>(listener, latch);

            // tag::has-privileges-execute-async
            client.security().hasPrivilegesAsync(request, RequestOptions.DEFAULT, listener); // <1>
            // end::has-privileges-execute-async

            assertTrue(latch.await(30L, TimeUnit.SECONDS));
        }
    }

    public void testGetUserPrivileges() throws Exception {
        RestHighLevelClient client = highLevelClient();
        {
            //tag::get-user-privileges-execute
            GetUserPrivilegesResponse response = client.security().getUserPrivileges(RequestOptions.DEFAULT);
            //end::get-user-privileges-execute

            assertNotNull(response);
            //tag::get-user-privileges-response
            final Set<String> cluster = response.getClusterPrivileges();
            final Set<UserIndicesPrivileges> index = response.getIndicesPrivileges();
            final Set<ApplicationResourcePrivileges> application = response.getApplicationPrivileges();
            final Set<String> runAs = response.getRunAsPrivilege();
            //end::get-user-privileges-response

            assertNotNull(cluster);
            assertThat(cluster, contains("all"));

            assertNotNull(index);
            assertThat(index.size(), is(1));
            final UserIndicesPrivileges indexPrivilege = index.iterator().next();
            assertThat(indexPrivilege.getIndices(), contains("*"));
            assertThat(indexPrivilege.getPrivileges(), contains("all"));
            assertThat(indexPrivilege.getFieldSecurity().size(), is(0));
            assertThat(indexPrivilege.getQueries().size(), is(0));

            assertNotNull(application);
            assertThat(application.size(), is(1));

            assertNotNull(runAs);
            assertThat(runAs, contains("*"));
        }

        {
            //tag::get-user-privileges-execute-listener
            ActionListener<GetUserPrivilegesResponse> listener = new ActionListener<GetUserPrivilegesResponse>() {
                @Override
                public void onResponse(GetUserPrivilegesResponse getUserPrivilegesResponse) {
                    // <1>
                }

                @Override
                public void onFailure(Exception e) {
                    // <2>
                }
            };
            //end::get-user-privileges-execute-listener

            // Replace the empty listener by a blocking listener in test
            final CountDownLatch latch = new CountDownLatch(1);
            listener = new LatchedActionListener<>(listener, latch);

            // tag::get-user-privileges-execute-async
            client.security().getUserPrivilegesAsync(RequestOptions.DEFAULT, listener); // <1>
            // end::get-user-privileges-execute-async

            assertTrue(latch.await(30L, TimeUnit.SECONDS));
        }
    }

    public void testClearRealmCache() throws Exception {
        RestHighLevelClient client = highLevelClient();
        {
            //tag::clear-realm-cache-request
            ClearRealmCacheRequest request = new ClearRealmCacheRequest(Collections.emptyList(), Collections.emptyList());
            //end::clear-realm-cache-request
            //tag::clear-realm-cache-execute
            ClearRealmCacheResponse response = client.security().clearRealmCache(request, RequestOptions.DEFAULT);
            //end::clear-realm-cache-execute

            assertNotNull(response);
            assertThat(response.getNodes(), not(empty()));

            //tag::clear-realm-cache-response
            List<ClearRealmCacheResponse.Node> nodes = response.getNodes(); // <1>
            //end::clear-realm-cache-response
        }
        {
            //tag::clear-realm-cache-execute-listener
            ClearRealmCacheRequest request = new ClearRealmCacheRequest(Collections.emptyList(), Collections.emptyList());
            ActionListener<ClearRealmCacheResponse> listener = new ActionListener<ClearRealmCacheResponse>() {
                @Override
                public void onResponse(ClearRealmCacheResponse clearRealmCacheResponse) {
                    // <1>
                }

                @Override
                public void onFailure(Exception e) {
                    // <2>
                }
            };
            //end::clear-realm-cache-execute-listener

            // Replace the empty listener by a blocking listener in test
            final CountDownLatch latch = new CountDownLatch(1);
            listener = new LatchedActionListener<>(listener, latch);

            // tag::clear-realm-cache-execute-async
            client.security().clearRealmCacheAsync(request, RequestOptions.DEFAULT, listener); // <1>
            // end::clear-realm-cache-execute-async

            assertTrue(latch.await(30L, TimeUnit.SECONDS));
        }
    }

    public void testClearRolesCache() throws Exception {
        RestHighLevelClient client = highLevelClient();
        {
            //tag::clear-roles-cache-request
            ClearRolesCacheRequest request = new ClearRolesCacheRequest("my_role");
            //end::clear-roles-cache-request
            //tag::clear-roles-cache-execute
            ClearRolesCacheResponse response = client.security().clearRolesCache(request, RequestOptions.DEFAULT);
            //end::clear-roles-cache-execute

            assertNotNull(response);
            assertThat(response.getNodes(), not(empty()));

            //tag::clear-roles-cache-response
            List<ClearRolesCacheResponse.Node> nodes = response.getNodes(); // <1>
            //end::clear-roles-cache-response
        }

        {
            //tag::clear-roles-cache-execute-listener
            ClearRolesCacheRequest request = new ClearRolesCacheRequest("my_role");
            ActionListener<ClearRolesCacheResponse> listener = new ActionListener<ClearRolesCacheResponse>() {
                @Override
                public void onResponse(ClearRolesCacheResponse clearRolesCacheResponse) {
                    // <1>
                }

                @Override
                public void onFailure(Exception e) {
                    // <2>
                }
            };
            //end::clear-roles-cache-execute-listener

            // Replace the empty listener by a blocking listener in test
            final CountDownLatch latch = new CountDownLatch(1);
            listener = new LatchedActionListener<>(listener, latch);

            // tag::clear-roles-cache-execute-async
            client.security().clearRolesCacheAsync(request, RequestOptions.DEFAULT, listener); // <1>
            // end::clear-roles-cache-execute-async

            assertTrue(latch.await(30L, TimeUnit.SECONDS));
        }
    }

    public void testGetSslCertificates() throws Exception {
        RestHighLevelClient client = highLevelClient();
        {
            //tag::get-certificates-execute
            GetSslCertificatesResponse response = client.security().getSslCertificates(RequestOptions.DEFAULT);
            //end::get-certificates-execute

            assertNotNull(response);

            //tag::get-certificates-response
            List<CertificateInfo> certificates = response.getCertificates(); // <1>
            //end::get-certificates-response

            assertThat(certificates.size(), Matchers.equalTo(9));
            final Iterator<CertificateInfo> it = certificates.iterator();
            CertificateInfo c = it.next();
            assertThat(c.getSerialNumber(), Matchers.equalTo("c0ea4216e8ff0fd8"));
            assertThat(c.getPath(), Matchers.equalTo("testnode.jks"));
            assertThat(c.getFormat(), Matchers.equalTo("jks"));
            c = it.next();
            assertThat(c.getSerialNumber(), Matchers.equalTo("b8b96c37e332cccb"));
            assertThat(c.getPath(), Matchers.equalTo("testnode.crt"));
            assertThat(c.getFormat(), Matchers.equalTo("PEM"));
            c = it.next();
            assertThat(c.getSerialNumber(), Matchers.equalTo("d3850b2b1995ad5f"));
            assertThat(c.getPath(), Matchers.equalTo("testnode.jks"));
            assertThat(c.getFormat(), Matchers.equalTo("jks"));
            c = it.next();
            assertThat(c.getSerialNumber(), Matchers.equalTo("b8b96c37e332cccb"));
            assertThat(c.getPath(), Matchers.equalTo("testnode.jks"));
            assertThat(c.getFormat(), Matchers.equalTo("jks"));
            c = it.next();
            assertThat(c.getSerialNumber(), Matchers.equalTo("b9d497f2924bbe29"));
            assertThat(c.getPath(), Matchers.equalTo("testnode.jks"));
            assertThat(c.getFormat(), Matchers.equalTo("jks"));
            c = it.next();
            assertThat(c.getSerialNumber(), Matchers.equalTo("580db8ad52bb168a4080e1df122a3f56"));
            assertThat(c.getPath(), Matchers.equalTo("testnode.jks"));
            assertThat(c.getFormat(), Matchers.equalTo("jks"));
            c = it.next();
            assertThat(c.getSerialNumber(), Matchers.equalTo("7268203b"));
            assertThat(c.getPath(), Matchers.equalTo("testnode.jks"));
            assertThat(c.getFormat(), Matchers.equalTo("jks"));
            c = it.next();
            assertThat(c.getSerialNumber(), Matchers.equalTo("3151a81eec8d4e34c56a8466a8510bcfbe63cc31"));
            assertThat(c.getPath(), Matchers.equalTo("testnode.jks"));
            assertThat(c.getFormat(), Matchers.equalTo("jks"));
            c = it.next();
            assertThat(c.getSerialNumber(), Matchers.equalTo("223c736a"));
            assertThat(c.getPath(), Matchers.equalTo("testnode.jks"));
            assertThat(c.getFormat(), Matchers.equalTo("jks"));
        }

        {
            // tag::get-certificates-execute-listener
            ActionListener<GetSslCertificatesResponse> listener = new ActionListener<GetSslCertificatesResponse>() {
                @Override
                public void onResponse(GetSslCertificatesResponse getSslCertificatesResponse) {
                    // <1>
                }

                @Override
                public void onFailure(Exception e) {
                    // <2>
                }
            };
            // end::get-certificates-execute-listener

            // Replace the empty listener by a blocking listener in test
            final CountDownLatch latch = new CountDownLatch(1);
            listener = new LatchedActionListener<>(listener, latch);

            // tag::get-certificates-execute-async
            client.security().getSslCertificatesAsync(RequestOptions.DEFAULT, listener); // <1>
            // end::get-certificates-execute-async

            assertTrue(latch.await(30L, TimeUnit.SECONDS));
        }
    }

    public void testChangePassword() throws Exception {
        RestHighLevelClient client = highLevelClient();
        char[] password = new char[]{'p', 'a', 's', 's', 'w', 'o', 'r', 'd'};
        char[] newPassword = new char[]{'n', 'e', 'w', 'p', 'a', 's', 's', 'w', 'o', 'r', 'd'};
        User user = new User("change_password_user", Collections.singletonList("superuser"), Collections.emptyMap(), null, null);
        PutUserRequest putUserRequest = PutUserRequest.withPassword(user, password, true, RefreshPolicy.NONE);
        PutUserResponse putUserResponse = client.security().putUser(putUserRequest, RequestOptions.DEFAULT);
        assertTrue(putUserResponse.isCreated());
        {
            //tag::change-password-execute
            ChangePasswordRequest request = new ChangePasswordRequest("change_password_user", newPassword, RefreshPolicy.NONE);
            boolean response = client.security().changePassword(request, RequestOptions.DEFAULT);
            //end::change-password-execute

            assertTrue(response);
        }
        {
            //tag::change-password-execute-listener
            ChangePasswordRequest request = new ChangePasswordRequest("change_password_user", password, RefreshPolicy.NONE);
            ActionListener<Boolean> listener = new ActionListener<Boolean>() {
                @Override
                public void onResponse(Boolean response) {
                    // <1>
                }

                @Override
                public void onFailure(Exception e) {
                    // <2>
                }
            };
            //end::change-password-execute-listener

            // Replace the empty listener by a blocking listener in test
            final CountDownLatch latch = new CountDownLatch(1);
            listener = new LatchedActionListener<>(listener, latch);

            //tag::change-password-execute-async
            client.security().changePasswordAsync(request, RequestOptions.DEFAULT, listener); // <1>
            //end::change-password-execute-async

            assertTrue(latch.await(30L, TimeUnit.SECONDS));
        }
    }

    public void testDeleteRoleMapping() throws Exception {
        final RestHighLevelClient client = highLevelClient();

        {
            // Create role mappings
            final RoleMapperExpression rules = FieldRoleMapperExpression.ofUsername("*");
            final PutRoleMappingRequest request = new PutRoleMappingRequest("mapping-example", true,
                Collections.singletonList("superuser"), Collections.emptyList(), rules, null, RefreshPolicy.NONE);
            final PutRoleMappingResponse response = client.security().putRoleMapping(request, RequestOptions.DEFAULT);
            boolean isCreated = response.isCreated();
            assertTrue(isCreated);
        }

        {
            // tag::delete-role-mapping-execute
            final DeleteRoleMappingRequest request = new DeleteRoleMappingRequest("mapping-example", RefreshPolicy.NONE);
            final DeleteRoleMappingResponse response = client.security().deleteRoleMapping(request, RequestOptions.DEFAULT);
            // end::delete-role-mapping-execute
            // tag::delete-role-mapping-response
            boolean isFound = response.isFound(); // <1>
            // end::delete-role-mapping-response

            assertTrue(isFound);
        }

        {
            final DeleteRoleMappingRequest request = new DeleteRoleMappingRequest("mapping-example", RefreshPolicy.NONE);
            // tag::delete-role-mapping-execute-listener
            ActionListener<DeleteRoleMappingResponse> listener = new ActionListener<DeleteRoleMappingResponse>() {
                @Override
                public void onResponse(DeleteRoleMappingResponse response) {
                    // <1>
                }

                @Override
                public void onFailure(Exception e) {
                    // <2>
                }
            };
            // end::delete-role-mapping-execute-listener

            // Replace the empty listener by a blocking listener in test
            final CountDownLatch latch = new CountDownLatch(1);
            listener = new LatchedActionListener<>(listener, latch);

            // tag::delete-role-mapping-execute-async
            client.security().deleteRoleMappingAsync(request, RequestOptions.DEFAULT, listener); // <1>
            // end::delete-role-mapping-execute-async

            assertTrue(latch.await(30L, TimeUnit.SECONDS));
        }
    }

    public void testDeleteRole() throws Exception {
        RestHighLevelClient client = highLevelClient();
        addRole("testrole");

        {
            // tag::delete-role-request
            DeleteRoleRequest deleteRoleRequest = new DeleteRoleRequest(
                "testrole");    // <1>
            // end::delete-role-request

            // tag::delete-role-execute
            DeleteRoleResponse deleteRoleResponse = client.security().deleteRole(deleteRoleRequest, RequestOptions.DEFAULT);
            // end::delete-role-execute

            // tag::delete-role-response
            boolean found = deleteRoleResponse.isFound();    // <1>
            // end::delete-role-response
            assertTrue(found);

            // check if deleting the already deleted role again will give us a different response
            deleteRoleResponse = client.security().deleteRole(deleteRoleRequest, RequestOptions.DEFAULT);
            assertFalse(deleteRoleResponse.isFound());
        }

        {
            DeleteRoleRequest deleteRoleRequest = new DeleteRoleRequest("testrole");

            ActionListener<DeleteRoleResponse> listener;
            //tag::delete-role-execute-listener
            listener = new ActionListener<DeleteRoleResponse>() {
                @Override
                public void onResponse(DeleteRoleResponse deleteRoleResponse) {
                    // <1>
                }

                @Override
                public void onFailure(Exception e) {
                    // <2>
                }
            };
            //end::delete-role-execute-listener

            // Replace the empty listener by a blocking listener in test
            final CountDownLatch latch = new CountDownLatch(1);
            listener = new LatchedActionListener<>(listener, latch);

            //tag::delete-role-execute-async
            client.security().deleteRoleAsync(deleteRoleRequest, RequestOptions.DEFAULT, listener); // <1>
            //end::delete-role-execute-async

            assertTrue(latch.await(30L, TimeUnit.SECONDS));
        }
    }

    public void testPutRole() throws Exception {
        RestHighLevelClient client = highLevelClient();

        {
            // tag::put-role-request
            final Role role = Role.builder()
                .name("testPutRole")
                .clusterPrivileges(randomSubsetOf(1, Role.ClusterPrivilegeName.ALL_ARRAY))
                .build();
            final PutRoleRequest request = new PutRoleRequest(role, RefreshPolicy.NONE);
            // end::put-role-request
            // tag::put-role-execute
            final PutRoleResponse response = client.security().putRole(request, RequestOptions.DEFAULT);
            // end::put-role-execute
            // tag::put-role-response
            boolean isCreated = response.isCreated(); // <1>
            // end::put-role-response
            assertTrue(isCreated);
        }

        {
            final Role role = Role.builder()
                .name("testPutRole")
                .clusterPrivileges(randomSubsetOf(1, Role.ClusterPrivilegeName.ALL_ARRAY))
                .build();
            final PutRoleRequest request = new PutRoleRequest(role, RefreshPolicy.NONE);
            // tag::put-role-execute-listener
            ActionListener<PutRoleResponse> listener = new ActionListener<PutRoleResponse>() {
                @Override
                public void onResponse(PutRoleResponse response) {
                    // <1>
                }

                @Override
                public void onFailure(Exception e) {
                    // <2>
                }
            };
            // end::put-role-execute-listener

            // Avoid unused variable warning
            assertNotNull(listener);

            // Replace the empty listener by a blocking listener in test
            final PlainActionFuture<PutRoleResponse> future = new PlainActionFuture<>();
            listener = future;

            // tag::put-role-execute-async
            client.security().putRoleAsync(request, RequestOptions.DEFAULT, listener); // <1>
            // end::put-role-execute-async

            assertNotNull(future.get(30, TimeUnit.SECONDS));
            assertThat(future.get().isCreated(), is(false)); // false because it has already been created by the sync variant
        }
    }

    private void addRole(String roleName) throws IOException {
        final Role role = Role.builder()
            .name(roleName)
            .clusterPrivileges("all")
            .build();
        final PutRoleRequest request = new PutRoleRequest(role, RefreshPolicy.IMMEDIATE);
        highLevelClient().security().putRole(request, RequestOptions.DEFAULT);
    }

    public void testCreateToken() throws Exception {
        RestHighLevelClient client = highLevelClient();

        {
            // Setup user
            User token_user = new User("token_user", Collections.singletonList("kibana_user"));
            PutUserRequest putUserRequest = PutUserRequest.withPassword(token_user, "password".toCharArray(), true,
                    RefreshPolicy.IMMEDIATE);
            PutUserResponse putUserResponse = client.security().putUser(putUserRequest, RequestOptions.DEFAULT);
            assertTrue(putUserResponse.isCreated());
        }
        {
            // tag::create-token-password-request
            final char[] password = new char[]{'p', 'a', 's', 's', 'w', 'o', 'r', 'd'};
            CreateTokenRequest createTokenRequest = CreateTokenRequest.passwordGrant("token_user", password);
            // end::create-token-password-request

            // tag::create-token-execute
            CreateTokenResponse createTokenResponse = client.security().createToken(createTokenRequest, RequestOptions.DEFAULT);
            // end::create-token-execute

            // tag::create-token-response
            String accessToken = createTokenResponse.getAccessToken();    // <1>
            String refreshToken = createTokenResponse.getRefreshToken();    // <2>
            // end::create-token-response
            assertNotNull(accessToken);
            assertNotNull(refreshToken);
            assertNotNull(createTokenResponse.getExpiresIn());

            // tag::create-token-refresh-request
            createTokenRequest = CreateTokenRequest.refreshTokenGrant(refreshToken);
            // end::create-token-refresh-request

            CreateTokenResponse refreshResponse = client.security().createToken(createTokenRequest, RequestOptions.DEFAULT);
            assertNotNull(refreshResponse.getAccessToken());
            assertNotNull(refreshResponse.getRefreshToken());
        }

        {
            // tag::create-token-client-credentials-request
            CreateTokenRequest createTokenRequest = CreateTokenRequest.clientCredentialsGrant();
            // end::create-token-client-credentials-request

            ActionListener<CreateTokenResponse> listener;
            //tag::create-token-execute-listener
            listener = new ActionListener<CreateTokenResponse>() {
                @Override
                public void onResponse(CreateTokenResponse createTokenResponse) {
                    // <1>
                }

                @Override
                public void onFailure(Exception e) {
                    // <2>
                }
            };
            //end::create-token-execute-listener

            // Avoid unused variable warning
            assertNotNull(listener);

            // Replace the empty listener by a blocking listener in test
            final PlainActionFuture<CreateTokenResponse> future = new PlainActionFuture<>();
            listener = future;

            //tag::create-token-execute-async
            client.security().createTokenAsync(createTokenRequest, RequestOptions.DEFAULT, listener); // <1>
            //end::create-token-execute-async

            assertNotNull(future.get(30, TimeUnit.SECONDS));
            assertNotNull(future.get().getAccessToken());
            // "client-credentials" grants aren't refreshable
            assertNull(future.get().getRefreshToken());
        }
    }

    public void testInvalidateToken() throws Exception {
        RestHighLevelClient client = highLevelClient();

        String accessToken;
        String refreshToken;
        {
            // Setup users
            final char[] password = "password".toCharArray();
            User user = new User("user", Collections.singletonList("kibana_user"));
            PutUserRequest putUserRequest = PutUserRequest.withPassword(user, password, true, RefreshPolicy.IMMEDIATE);
            PutUserResponse putUserResponse = client.security().putUser(putUserRequest, RequestOptions.DEFAULT);
            assertTrue(putUserResponse.isCreated());

            User this_user = new User("this_user", Collections.singletonList("kibana_user"));
            PutUserRequest putThisUserRequest = PutUserRequest.withPassword(this_user, password, true, RefreshPolicy.IMMEDIATE);
            PutUserResponse putThisUserResponse = client.security().putUser(putThisUserRequest, RequestOptions.DEFAULT);
            assertTrue(putThisUserResponse.isCreated());

            User that_user = new User("that_user", Collections.singletonList("kibana_user"));
            PutUserRequest putThatUserRequest = PutUserRequest.withPassword(that_user, password, true, RefreshPolicy.IMMEDIATE);
            PutUserResponse putThatUserResponse = client.security().putUser(putThatUserRequest, RequestOptions.DEFAULT);
            assertTrue(putThatUserResponse.isCreated());

            User other_user = new User("other_user", Collections.singletonList("kibana_user"));
            PutUserRequest putOtherUserRequest = PutUserRequest.withPassword(other_user, password, true, RefreshPolicy.IMMEDIATE);
            PutUserResponse putOtherUserResponse = client.security().putUser(putOtherUserRequest, RequestOptions.DEFAULT);
            assertTrue(putOtherUserResponse.isCreated());

            User extra_user = new User("extra_user", Collections.singletonList("kibana_user"));
            PutUserRequest putExtraUserRequest = PutUserRequest.withPassword(extra_user, password, true, RefreshPolicy.IMMEDIATE);
            PutUserResponse putExtraUserResponse = client.security().putUser(putExtraUserRequest, RequestOptions.DEFAULT);
            assertTrue(putExtraUserResponse.isCreated());

            // Create tokens
            final CreateTokenRequest createTokenRequest = CreateTokenRequest.passwordGrant("user", password);
            final CreateTokenResponse tokenResponse = client.security().createToken(createTokenRequest, RequestOptions.DEFAULT);
            accessToken = tokenResponse.getAccessToken();
            refreshToken = tokenResponse.getRefreshToken();
            final CreateTokenRequest createThisTokenRequest = CreateTokenRequest.passwordGrant("this_user", password);
            final CreateTokenResponse thisTokenResponse = client.security().createToken(createThisTokenRequest, RequestOptions.DEFAULT);
            assertNotNull(thisTokenResponse);
            final CreateTokenRequest createThatTokenRequest = CreateTokenRequest.passwordGrant("that_user", password);
            final CreateTokenResponse thatTokenResponse = client.security().createToken(createThatTokenRequest, RequestOptions.DEFAULT);
            assertNotNull(thatTokenResponse);
            final CreateTokenRequest createOtherTokenRequest = CreateTokenRequest.passwordGrant("other_user", password);
            final CreateTokenResponse otherTokenResponse = client.security().createToken(createOtherTokenRequest, RequestOptions.DEFAULT);
            assertNotNull(otherTokenResponse);
            final CreateTokenRequest createExtraTokenRequest = CreateTokenRequest.passwordGrant("extra_user", password);
            final CreateTokenResponse extraTokenResponse = client.security().createToken(createExtraTokenRequest, RequestOptions.DEFAULT);
            assertNotNull(extraTokenResponse);
        }

        {
            // tag::invalidate-access-token-request
            InvalidateTokenRequest invalidateTokenRequest = InvalidateTokenRequest.accessToken(accessToken);
            // end::invalidate-access-token-request

            // tag::invalidate-token-execute
            InvalidateTokenResponse invalidateTokenResponse =
                client.security().invalidateToken(invalidateTokenRequest, RequestOptions.DEFAULT);
            // end::invalidate-token-execute

            // tag::invalidate-token-response
            final List<ElasticsearchException> errors = invalidateTokenResponse.getErrors();
            final int invalidatedTokens = invalidateTokenResponse.getInvalidatedTokens();
            final int previouslyInvalidatedTokens = invalidateTokenResponse.getPreviouslyInvalidatedTokens();
            // end::invalidate-token-response
            assertTrue(errors.isEmpty());
            assertThat(invalidatedTokens, equalTo(1));
            assertThat(previouslyInvalidatedTokens, equalTo(0));
        }

        {
            // tag::invalidate-refresh-token-request
            InvalidateTokenRequest invalidateTokenRequest = InvalidateTokenRequest.refreshToken(refreshToken);
            // end::invalidate-refresh-token-request
            InvalidateTokenResponse invalidateTokenResponse =
                client.security().invalidateToken(invalidateTokenRequest, RequestOptions.DEFAULT);
            assertTrue(invalidateTokenResponse.getErrors().isEmpty());
            assertThat(invalidateTokenResponse.getInvalidatedTokens(), equalTo(1));
            assertThat(invalidateTokenResponse.getPreviouslyInvalidatedTokens(), equalTo(0));
        }

        {
            // tag::invalidate-user-tokens-request
            InvalidateTokenRequest invalidateTokenRequest = InvalidateTokenRequest.userTokens("other_user");
            // end::invalidate-user-tokens-request
            InvalidateTokenResponse invalidateTokenResponse =
                client.security().invalidateToken(invalidateTokenRequest, RequestOptions.DEFAULT);
            assertTrue(invalidateTokenResponse.getErrors().isEmpty());
            // We have one refresh and one access token for that user
            assertThat(invalidateTokenResponse.getInvalidatedTokens(), equalTo(2));
            assertThat(invalidateTokenResponse.getPreviouslyInvalidatedTokens(), equalTo(0));
        }

        {
            // tag::invalidate-user-realm-tokens-request
            InvalidateTokenRequest invalidateTokenRequest = new InvalidateTokenRequest(null, null, "default_native", "extra_user");
            // end::invalidate-user-realm-tokens-request
            InvalidateTokenResponse invalidateTokenResponse =
                client.security().invalidateToken(invalidateTokenRequest, RequestOptions.DEFAULT);
            assertTrue(invalidateTokenResponse.getErrors().isEmpty());
            // We have one refresh and one access token for that user in this realm
            assertThat(invalidateTokenResponse.getInvalidatedTokens(), equalTo(2));
            assertThat(invalidateTokenResponse.getPreviouslyInvalidatedTokens(), equalTo(0));
        }

        {
            // tag::invalidate-realm-tokens-request
            InvalidateTokenRequest invalidateTokenRequest = InvalidateTokenRequest.realmTokens("default_native");
            // end::invalidate-realm-tokens-request

            ActionListener<InvalidateTokenResponse> listener;
            //tag::invalidate-token-execute-listener
            listener = new ActionListener<InvalidateTokenResponse>() {
                @Override
                public void onResponse(InvalidateTokenResponse invalidateTokenResponse) {
                    // <1>
                }

                @Override
                public void onFailure(Exception e) {
                    // <2>
                }
            };
            //end::invalidate-token-execute-listener

            // Avoid unused variable warning
            assertNotNull(listener);

            // Replace the empty listener by a blocking listener in test
            final PlainActionFuture<InvalidateTokenResponse> future = new PlainActionFuture<>();
            listener = future;

            //tag::invalidate-token-execute-async
            client.security().invalidateTokenAsync(invalidateTokenRequest, RequestOptions.DEFAULT, listener); // <1>
            //end::invalidate-token-execute-async

            final InvalidateTokenResponse response = future.get(30, TimeUnit.SECONDS);
            assertNotNull(response);
            assertTrue(response.getErrors().isEmpty());
            //We still have 4 tokens ( 2 access_tokens and 2 refresh_tokens ) for the default_native realm
            assertThat(response.getInvalidatedTokens(), equalTo(4));
            assertThat(response.getPreviouslyInvalidatedTokens(), equalTo(0));
        }
    }

    public void testGetBuiltinPrivileges() throws Exception {
        final RestHighLevelClient client = highLevelClient();
        {
            //tag::get-builtin-privileges-execute
            GetBuiltinPrivilegesResponse response = client.security().getBuiltinPrivileges(RequestOptions.DEFAULT);
            //end::get-builtin-privileges-execute

            assertNotNull(response);
            //tag::get-builtin-privileges-response
            final Set<String> cluster = response.getClusterPrivileges();
            final Set<String> index = response.getIndexPrivileges();
            //end::get-builtin-privileges-response

            assertThat(cluster, hasItem("all"));
            assertThat(cluster, hasItem("manage"));
            assertThat(cluster, hasItem("monitor"));
            assertThat(cluster, hasItem("manage_security"));

            assertThat(index, hasItem("all"));
            assertThat(index, hasItem("manage"));
            assertThat(index, hasItem("monitor"));
            assertThat(index, hasItem("read"));
            assertThat(index, hasItem("write"));
        }
        {
            // tag::get-builtin-privileges-execute-listener
            ActionListener<GetBuiltinPrivilegesResponse> listener = new ActionListener<GetBuiltinPrivilegesResponse>() {
                @Override
                public void onResponse(GetBuiltinPrivilegesResponse response) {
                    // <1>
                }

                @Override
                public void onFailure(Exception e) {
                    // <2>
                }
            };
            // end::get-builtin-privileges-execute-listener

            // Replace the empty listener by a blocking listener in test
            final PlainActionFuture<GetBuiltinPrivilegesResponse> future = new PlainActionFuture<>();
            listener = future;

            // tag::get-builtin-privileges-execute-async
            client.security().getBuiltinPrivilegesAsync(RequestOptions.DEFAULT, listener); // <1>
            // end::get-builtin-privileges-execute-async

            final GetBuiltinPrivilegesResponse response = future.get(30, TimeUnit.SECONDS);
            assertNotNull(response);
            assertThat(response.getClusterPrivileges(), hasItem("manage_security"));
            assertThat(response.getIndexPrivileges(), hasItem("read"));
        }
    }

    public void testGetPrivileges() throws Exception {
        final RestHighLevelClient client = highLevelClient();
        final ApplicationPrivilege readTestappPrivilege =
            new ApplicationPrivilege("testapp", "read", Arrays.asList("action:login", "data:read/*"), null);
        final Map<String, Object> metadata = new HashMap<>();
        metadata.put("key1", "value1");
        final ApplicationPrivilege writeTestappPrivilege =
            new ApplicationPrivilege("testapp", "write", Arrays.asList("action:login", "data:write/*"), metadata);
        final ApplicationPrivilege allTestappPrivilege =
            new ApplicationPrivilege("testapp", "all", Arrays.asList("action:login", "data:write/*", "manage:*"), null);
        final Map<String, Object> metadata2 = new HashMap<>();
        metadata2.put("key2", "value2");
        final ApplicationPrivilege readTestapp2Privilege =
            new ApplicationPrivilege("testapp2", "read", Arrays.asList("action:login", "data:read/*"), metadata2);
        final ApplicationPrivilege writeTestapp2Privilege =
            new ApplicationPrivilege("testapp2", "write", Arrays.asList("action:login", "data:write/*"), null);
        final ApplicationPrivilege allTestapp2Privilege =
            new ApplicationPrivilege("testapp2", "all", Arrays.asList("action:login", "data:write/*", "manage:*"), null);

        {
            List<ApplicationPrivilege> applicationPrivileges = new ArrayList<>();
            applicationPrivileges.add(readTestappPrivilege);
            applicationPrivileges.add(writeTestappPrivilege);
            applicationPrivileges.add(allTestappPrivilege);
            applicationPrivileges.add(readTestapp2Privilege);
            applicationPrivileges.add(writeTestapp2Privilege);
            applicationPrivileges.add(allTestapp2Privilege);
            PutPrivilegesRequest putPrivilegesRequest = new PutPrivilegesRequest(applicationPrivileges, RefreshPolicy.IMMEDIATE);
            PutPrivilegesResponse putPrivilegesResponse = client.security().putPrivileges(putPrivilegesRequest, RequestOptions.DEFAULT);

            assertNotNull(putPrivilegesResponse);
            assertThat(putPrivilegesResponse.wasCreated("testapp", "write"), is(true));
            assertThat(putPrivilegesResponse.wasCreated("testapp", "read"), is(true));
            assertThat(putPrivilegesResponse.wasCreated("testapp", "all"), is(true));
            assertThat(putPrivilegesResponse.wasCreated("testapp2", "all"), is(true));
            assertThat(putPrivilegesResponse.wasCreated("testapp2", "write"), is(true));
            assertThat(putPrivilegesResponse.wasCreated("testapp2", "read"), is(true));
        }

        {
            //tag::get-privileges-request
            GetPrivilegesRequest request = new GetPrivilegesRequest("testapp", "write");
            //end::get-privileges-request
            //tag::get-privileges-execute
            GetPrivilegesResponse response = client.security().getPrivileges(request, RequestOptions.DEFAULT);
            //end::get-privileges-execute
            assertNotNull(response);
            assertThat(response.getPrivileges().size(), equalTo(1));
            assertThat(response.getPrivileges().contains(writeTestappPrivilege), equalTo(true));
        }

        {
            //tag::get-all-application-privileges-request
            GetPrivilegesRequest request = GetPrivilegesRequest.getApplicationPrivileges("testapp");
            //end::get-all-application-privileges-request
            GetPrivilegesResponse response = client.security().getPrivileges(request, RequestOptions.DEFAULT);

            assertNotNull(response);
            assertThat(response.getPrivileges().size(), equalTo(3));
            final GetPrivilegesResponse expectedResponse =
                new GetPrivilegesResponse(Arrays.asList(readTestappPrivilege, writeTestappPrivilege, allTestappPrivilege));
            assertThat(response, equalTo(expectedResponse));
            //tag::get-privileges-response
            Set<ApplicationPrivilege> privileges = response.getPrivileges();
            //end::get-privileges-response
            for (ApplicationPrivilege privilege : privileges) {
                assertThat(privilege.getApplication(), equalTo("testapp"));
                if (privilege.getName().equals("read")) {
                    assertThat(privilege.getActions(), containsInAnyOrder("action:login", "data:read/*"));
                    assertThat(privilege.getMetadata().isEmpty(), equalTo(true));
                } else if (privilege.getName().equals("write")) {
                    assertThat(privilege.getActions(), containsInAnyOrder("action:login", "data:write/*"));
                    assertThat(privilege.getMetadata().isEmpty(), equalTo(false));
                    assertThat(privilege.getMetadata().get("key1"), equalTo("value1"));
                } else if (privilege.getName().equals("all")) {
                    assertThat(privilege.getActions(), containsInAnyOrder("action:login", "data:write/*", "manage:*"));
                    assertThat(privilege.getMetadata().isEmpty(), equalTo(true));
                }
            }
        }

        {
            //tag::get-all-privileges-request
            GetPrivilegesRequest request = GetPrivilegesRequest.getAllPrivileges();
            //end::get-all-privileges-request
            GetPrivilegesResponse response = client.security().getPrivileges(request, RequestOptions.DEFAULT);

            assertNotNull(response);
            assertThat(response.getPrivileges().size(), equalTo(6));
            final GetPrivilegesResponse exptectedResponse =
                new GetPrivilegesResponse(Arrays.asList(readTestappPrivilege, writeTestappPrivilege, allTestappPrivilege,
                    readTestapp2Privilege, writeTestapp2Privilege, allTestapp2Privilege));
            assertThat(response, equalTo(exptectedResponse));
        }

        {
            GetPrivilegesRequest request = new GetPrivilegesRequest("testapp", "read");
            //tag::get-privileges-execute-listener
            ActionListener<GetPrivilegesResponse> listener = new ActionListener<GetPrivilegesResponse>() {
                @Override
                public void onResponse(GetPrivilegesResponse getPrivilegesResponse) {
                    // <1>
                }

                @Override
                public void onFailure(Exception e) {
                    // <2>
                }
            };
            //end::get-privileges-execute-listener

            // Avoid unused variable warning
            assertNotNull(listener);

            // Replace the empty listener by a blocking listener in test
            final PlainActionFuture<GetPrivilegesResponse> future = new PlainActionFuture<>();
            listener = future;

            //tag::get-privileges-execute-async
            client.security().getPrivilegesAsync(request, RequestOptions.DEFAULT, listener); // <1>
            //end::get-privileges-execute-async

            final GetPrivilegesResponse response = future.get(30, TimeUnit.SECONDS);
            assertNotNull(response);
            assertThat(response.getPrivileges().size(), equalTo(1));
            assertThat(response.getPrivileges().contains(readTestappPrivilege), equalTo(true));
        }
    }

    public void testPutPrivileges() throws Exception {
        RestHighLevelClient client = highLevelClient();

        {
            // tag::put-privileges-request
            final List<ApplicationPrivilege> privileges = new ArrayList<>();
            privileges.add(ApplicationPrivilege.builder()
                .application("app01")
                .privilege("all")
                .actions(Sets.newHashSet("action:login"))
                .metadata(Collections.singletonMap("k1", "v1"))
                .build());
            privileges.add(ApplicationPrivilege.builder()
                .application("app01")
                .privilege("write")
                .actions(Sets.newHashSet("action:write"))
                .build());
            final PutPrivilegesRequest putPrivilegesRequest = new PutPrivilegesRequest(privileges, RefreshPolicy.IMMEDIATE);
            // end::put-privileges-request

            // tag::put-privileges-execute
            final PutPrivilegesResponse putPrivilegesResponse = client.security().putPrivileges(putPrivilegesRequest,
                RequestOptions.DEFAULT);
            // end::put-privileges-execute

            final String applicationName = "app01";
            final String privilegeName = "all";
            // tag::put-privileges-response
            final boolean status = putPrivilegesResponse.wasCreated(applicationName, privilegeName); // <1>
            // end::put-privileges-response
            assertThat(status, is(true));
        }

        {
            final List<ApplicationPrivilege> privileges = new ArrayList<>();
            privileges.add(ApplicationPrivilege.builder()
                .application("app01")
                .privilege("all")
                .actions(Sets.newHashSet("action:login"))
                .metadata(Collections.singletonMap("k1", "v1"))
                .build());
            final PutPrivilegesRequest putPrivilegesRequest = new PutPrivilegesRequest(privileges, RefreshPolicy.IMMEDIATE);

            // tag::put-privileges-execute-listener
            ActionListener<PutPrivilegesResponse> listener = new ActionListener<PutPrivilegesResponse>() {
                @Override
                public void onResponse(PutPrivilegesResponse response) {
                    // <1>
                }

                @Override
                public void onFailure(Exception e) {
                    // <2>
                }
            };
            // end::put-privileges-execute-listener

            // Avoid unused variable warning
            assertNotNull(listener);

            // Replace the empty listener by a blocking listener in test
            final PlainActionFuture<PutPrivilegesResponse> future = new PlainActionFuture<>();
            listener = future;

            //tag::put-privileges-execute-async
            client.security().putPrivilegesAsync(putPrivilegesRequest, RequestOptions.DEFAULT, listener); // <1>
            //end::put-privileges-execute-async

            assertNotNull(future.get(30, TimeUnit.SECONDS));
            assertThat(future.get().wasCreated("app01", "all"), is(false));
        }
    }

    public void testDeletePrivilege() throws Exception {
        RestHighLevelClient client = highLevelClient();
        {
            List<ApplicationPrivilege> applicationPrivileges = new ArrayList<>();
            applicationPrivileges.add(ApplicationPrivilege.builder()
                .application("testapp")
                .privilege("read")
                .actions("action:login", "data:read/*")
                .build());
            applicationPrivileges.add(ApplicationPrivilege.builder()
                .application("testapp")
                .privilege("write")
                .actions("action:login", "data:write/*")
                .build());
            applicationPrivileges.add(ApplicationPrivilege.builder()
                .application("testapp")
                .privilege("all")
                .actions("action:login", "data:write/*")
                .build());
            PutPrivilegesRequest putPrivilegesRequest = new PutPrivilegesRequest(applicationPrivileges, RefreshPolicy.IMMEDIATE);
            PutPrivilegesResponse putPrivilegesResponse = client.security().putPrivileges(putPrivilegesRequest, RequestOptions.DEFAULT);

            assertNotNull(putPrivilegesResponse);
            assertThat(putPrivilegesResponse.wasCreated("testapp", "write"), is(true));
            assertThat(putPrivilegesResponse.wasCreated("testapp", "read"), is(true));
            assertThat(putPrivilegesResponse.wasCreated("testapp", "all"), is(true));
        }
        {
            // tag::delete-privileges-request
            DeletePrivilegesRequest request = new DeletePrivilegesRequest(
                "testapp",          // <1>
                "read", "write"); // <2>
            // end::delete-privileges-request

            // tag::delete-privileges-execute
            DeletePrivilegesResponse response = client.security().deletePrivileges(request, RequestOptions.DEFAULT);
            // end::delete-privileges-execute

            // tag::delete-privileges-response
            String application = response.getApplication();        // <1>
            boolean found = response.isFound("read");              // <2>
            // end::delete-privileges-response
            assertThat(application, equalTo("testapp"));
            assertTrue(response.isFound("write"));
            assertTrue(found);

            // check if deleting the already deleted privileges again will give us a different response
            response = client.security().deletePrivileges(request, RequestOptions.DEFAULT);
            assertFalse(response.isFound("write"));
        }
        {
            DeletePrivilegesRequest deletePrivilegesRequest = new DeletePrivilegesRequest("testapp", "all");

            ActionListener<DeletePrivilegesResponse> listener;
            //tag::delete-privileges-execute-listener
            listener = new ActionListener<DeletePrivilegesResponse>() {
                @Override
                public void onResponse(DeletePrivilegesResponse deletePrivilegesResponse) {
                    // <1>
                }

                @Override
                public void onFailure(Exception e) {
                    // <2>
                }
            };
            //end::delete-privileges-execute-listener

            // Replace the empty listener by a blocking listener in test
            final CountDownLatch latch = new CountDownLatch(1);
            listener = new LatchedActionListener<>(listener, latch);

            //tag::delete-privileges-execute-async
            client.security().deletePrivilegesAsync(deletePrivilegesRequest, RequestOptions.DEFAULT, listener); // <1>
            //end::delete-privileges-execute-async

            assertTrue(latch.await(30L, TimeUnit.SECONDS));
        }
    }

    public void testCreateApiKey() throws Exception {
        RestHighLevelClient client = highLevelClient();

        List<Role> roles = Collections.singletonList(Role.builder().name("r1").clusterPrivileges(ClusterPrivilegeName.ALL)
                .indicesPrivileges(IndicesPrivileges.builder().indices("ind-x").privileges(IndexPrivilegeName.ALL).build()).build());
        final TimeValue expiration = TimeValue.timeValueHours(24);
        final RefreshPolicy refreshPolicy = randomFrom(RefreshPolicy.values());
        {
            final String name = randomAlphaOfLength(5);
            // tag::create-api-key-request
            CreateApiKeyRequest createApiKeyRequest = new CreateApiKeyRequest(name, roles, expiration, refreshPolicy);
            // end::create-api-key-request

            // tag::create-api-key-execute
            CreateApiKeyResponse createApiKeyResponse = client.security().createApiKey(createApiKeyRequest, RequestOptions.DEFAULT);
            // end::create-api-key-execute

            // tag::create-api-key-response
            SecureString apiKey = createApiKeyResponse.getKey(); // <1>
            Instant apiKeyExpiration = createApiKeyResponse.getExpiration(); // <2>
            // end::create-api-key-response
            assertThat(createApiKeyResponse.getName(), equalTo(name));
            assertNotNull(apiKey);
            assertNotNull(apiKeyExpiration);
        }

        {
            final String name = randomAlphaOfLength(5);
            CreateApiKeyRequest createApiKeyRequest = new CreateApiKeyRequest(name, roles, expiration, refreshPolicy);

            ActionListener<CreateApiKeyResponse> listener;
            // tag::create-api-key-execute-listener
            listener = new ActionListener<CreateApiKeyResponse>() {
                @Override
                public void onResponse(CreateApiKeyResponse createApiKeyResponse) {
                    // <1>
                }

                @Override
                public void onFailure(Exception e) {
                    // <2>
                }
            };
            // end::create-api-key-execute-listener

            // Avoid unused variable warning
            assertNotNull(listener);

            // Replace the empty listener by a blocking listener in test
            final PlainActionFuture<CreateApiKeyResponse> future = new PlainActionFuture<>();
            listener = future;

            // tag::create-api-key-execute-async
            client.security().createApiKeyAsync(createApiKeyRequest, RequestOptions.DEFAULT, listener); // <1>
            // end::create-api-key-execute-async

            assertNotNull(future.get(30, TimeUnit.SECONDS));
            assertThat(future.get().getName(), equalTo(name));
            assertNotNull(future.get().getKey());
            assertNotNull(future.get().getExpiration());
        }
    }

    public void testGetApiKey() throws Exception {
        RestHighLevelClient client = highLevelClient();

        List<Role> roles = Collections.singletonList(Role.builder().name("r1").clusterPrivileges(ClusterPrivilegeName.ALL)
                .indicesPrivileges(IndicesPrivileges.builder().indices("ind-x").privileges(IndexPrivilegeName.ALL).build()).build());
        final TimeValue expiration = TimeValue.timeValueHours(24);
        final RefreshPolicy refreshPolicy = randomFrom(RefreshPolicy.values());
        // Create API Keys
        CreateApiKeyRequest createApiKeyRequest = new CreateApiKeyRequest("k1", roles, expiration, refreshPolicy);
        CreateApiKeyResponse createApiKeyResponse1 = client.security().createApiKey(createApiKeyRequest, RequestOptions.DEFAULT);
        assertThat(createApiKeyResponse1.getName(), equalTo("k1"));
        assertNotNull(createApiKeyResponse1.getKey());

        final ApiKey expectedApiKeyInfo = new ApiKey(createApiKeyResponse1.getName(), createApiKeyResponse1.getId(), Instant.now(),
                Instant.now().plusMillis(expiration.getMillis()), false, "test_user", "default_file");
        {
            // tag::get-api-key-id-request
            GetApiKeyRequest getApiKeyRequest = GetApiKeyRequest.usingApiKeyId(createApiKeyResponse1.getId(), false);
            // end::get-api-key-id-request

            // tag::get-api-key-execute
            GetApiKeyResponse getApiKeyResponse = client.security().getApiKey(getApiKeyRequest, RequestOptions.DEFAULT);
            // end::get-api-key-execute

            assertThat(getApiKeyResponse.getApiKeyInfos(), is(notNullValue()));
            assertThat(getApiKeyResponse.getApiKeyInfos().size(), is(1));
            verifyApiKey(getApiKeyResponse.getApiKeyInfos().get(0), expectedApiKeyInfo);
        }

        {
            // tag::get-api-key-name-request
            GetApiKeyRequest getApiKeyRequest = GetApiKeyRequest.usingApiKeyName(createApiKeyResponse1.getName(), false);
            // end::get-api-key-name-request

            GetApiKeyResponse getApiKeyResponse = client.security().getApiKey(getApiKeyRequest, RequestOptions.DEFAULT);

            assertThat(getApiKeyResponse.getApiKeyInfos(), is(notNullValue()));
            assertThat(getApiKeyResponse.getApiKeyInfos().size(), is(1));
            verifyApiKey(getApiKeyResponse.getApiKeyInfos().get(0), expectedApiKeyInfo);
        }

        {
            // tag::get-realm-api-keys-request
            GetApiKeyRequest getApiKeyRequest = GetApiKeyRequest.usingRealmName("default_file");
            // end::get-realm-api-keys-request

            GetApiKeyResponse getApiKeyResponse = client.security().getApiKey(getApiKeyRequest, RequestOptions.DEFAULT);

            assertThat(getApiKeyResponse.getApiKeyInfos(), is(notNullValue()));
            assertThat(getApiKeyResponse.getApiKeyInfos().size(), is(1));
            verifyApiKey(getApiKeyResponse.getApiKeyInfos().get(0), expectedApiKeyInfo);
        }

        {
            // tag::get-user-api-keys-request
            GetApiKeyRequest getApiKeyRequest = GetApiKeyRequest.usingUserName("test_user");
            // end::get-user-api-keys-request

            GetApiKeyResponse getApiKeyResponse = client.security().getApiKey(getApiKeyRequest, RequestOptions.DEFAULT);

            assertThat(getApiKeyResponse.getApiKeyInfos(), is(notNullValue()));
            assertThat(getApiKeyResponse.getApiKeyInfos().size(), is(1));
            verifyApiKey(getApiKeyResponse.getApiKeyInfos().get(0), expectedApiKeyInfo);
        }

        {
            // tag::get-api-keys-owned-by-authenticated-user-request
            GetApiKeyRequest getApiKeyRequest = GetApiKeyRequest.forOwnedApiKeys();
            // end::get-api-keys-owned-by-authenticated-user-request

            GetApiKeyResponse getApiKeyResponse = client.security().getApiKey(getApiKeyRequest, RequestOptions.DEFAULT);

            assertThat(getApiKeyResponse.getApiKeyInfos(), is(notNullValue()));
            assertThat(getApiKeyResponse.getApiKeyInfos().size(), is(1));
            verifyApiKey(getApiKeyResponse.getApiKeyInfos().get(0), expectedApiKeyInfo);
        }

        {
            // tag::get-all-api-keys-request
            GetApiKeyRequest getApiKeyRequest = GetApiKeyRequest.forAllApiKeys();
            // end::get-all-api-keys-request

            GetApiKeyResponse getApiKeyResponse = client.security().getApiKey(getApiKeyRequest, RequestOptions.DEFAULT);

            assertThat(getApiKeyResponse.getApiKeyInfos(), is(notNullValue()));
            assertThat(getApiKeyResponse.getApiKeyInfos().size(), is(1));
            verifyApiKey(getApiKeyResponse.getApiKeyInfos().get(0), expectedApiKeyInfo);
        }

        {
            // tag::get-user-realm-api-keys-request
            GetApiKeyRequest getApiKeyRequest = GetApiKeyRequest.usingRealmAndUserName("default_file", "test_user");
            // end::get-user-realm-api-keys-request

            // tag::get-api-key-response
            GetApiKeyResponse getApiKeyResponse = client.security().getApiKey(getApiKeyRequest, RequestOptions.DEFAULT);
            // end::get-api-key-response

            assertThat(getApiKeyResponse.getApiKeyInfos(), is(notNullValue()));
            assertThat(getApiKeyResponse.getApiKeyInfos().size(), is(1));
            verifyApiKey(getApiKeyResponse.getApiKeyInfos().get(0), expectedApiKeyInfo);
        }

        {
            GetApiKeyRequest getApiKeyRequest = GetApiKeyRequest.usingApiKeyId(createApiKeyResponse1.getId(), false);

            ActionListener<GetApiKeyResponse> listener;
            // tag::get-api-key-execute-listener
            listener = new ActionListener<GetApiKeyResponse>() {
                @Override
                public void onResponse(GetApiKeyResponse getApiKeyResponse) {
                    // <1>
                }

                @Override
                public void onFailure(Exception e) {
                    // <2>
                }
            };
            // end::get-api-key-execute-listener

            // Avoid unused variable warning
            assertNotNull(listener);

            // Replace the empty listener by a blocking listener in test
            final PlainActionFuture<GetApiKeyResponse> future = new PlainActionFuture<>();
            listener = future;

            // tag::get-api-key-execute-async
            client.security().getApiKeyAsync(getApiKeyRequest, RequestOptions.DEFAULT, listener); // <1>
            // end::get-api-key-execute-async

            final GetApiKeyResponse response = future.get(30, TimeUnit.SECONDS);
            assertNotNull(response);

            assertThat(response.getApiKeyInfos(), is(notNullValue()));
            assertThat(response.getApiKeyInfos().size(), is(1));
            verifyApiKey(response.getApiKeyInfos().get(0), expectedApiKeyInfo);
        }
    }

    private void verifyApiKey(final ApiKey actual, final ApiKey expected) {
        assertThat(actual.getId(), is(expected.getId()));
        assertThat(actual.getName(), is(expected.getName()));
        assertThat(actual.getUsername(), is(expected.getUsername()));
        assertThat(actual.getRealm(), is(expected.getRealm()));
        assertThat(actual.isInvalidated(), is(expected.isInvalidated()));
        assertThat(actual.getExpiration(), is(greaterThan(Instant.now())));
    }

    public void testInvalidateApiKey() throws Exception {
        RestHighLevelClient client = highLevelClient();

        List<Role> roles = Collections.singletonList(Role.builder().name("r1").clusterPrivileges(ClusterPrivilegeName.ALL)
                .indicesPrivileges(IndicesPrivileges.builder().indices("ind-x").privileges(IndexPrivilegeName.ALL).build()).build());
        final TimeValue expiration = TimeValue.timeValueHours(24);
        final RefreshPolicy refreshPolicy = randomFrom(RefreshPolicy.values());
        // Create API Keys
        CreateApiKeyRequest createApiKeyRequest = new CreateApiKeyRequest("k1", roles, expiration, refreshPolicy);
        CreateApiKeyResponse createApiKeyResponse1 = client.security().createApiKey(createApiKeyRequest, RequestOptions.DEFAULT);
        assertThat(createApiKeyResponse1.getName(), equalTo("k1"));
        assertNotNull(createApiKeyResponse1.getKey());

        {
            // tag::invalidate-api-key-id-request
            InvalidateApiKeyRequest invalidateApiKeyRequest = InvalidateApiKeyRequest.usingApiKeyId(createApiKeyResponse1.getId(), false);
            // end::invalidate-api-key-id-request

            // tag::invalidate-api-key-execute
            InvalidateApiKeyResponse invalidateApiKeyResponse = client.security().invalidateApiKey(invalidateApiKeyRequest,
                    RequestOptions.DEFAULT);
            // end::invalidate-api-key-execute

            final List<ElasticsearchException> errors = invalidateApiKeyResponse.getErrors();
            final List<String> invalidatedApiKeyIds = invalidateApiKeyResponse.getInvalidatedApiKeys();
            final List<String> previouslyInvalidatedApiKeyIds = invalidateApiKeyResponse.getPreviouslyInvalidatedApiKeys();

            assertTrue(errors.isEmpty());
            List<String> expectedInvalidatedApiKeyIds = Arrays.asList(createApiKeyResponse1.getId());
            assertThat(invalidatedApiKeyIds, containsInAnyOrder(expectedInvalidatedApiKeyIds.toArray(Strings.EMPTY_ARRAY)));
            assertThat(previouslyInvalidatedApiKeyIds.size(), equalTo(0));
        }

        {
            createApiKeyRequest = new CreateApiKeyRequest("k2", roles, expiration, refreshPolicy);
            CreateApiKeyResponse createApiKeyResponse2 = client.security().createApiKey(createApiKeyRequest, RequestOptions.DEFAULT);
            assertThat(createApiKeyResponse2.getName(), equalTo("k2"));
            assertNotNull(createApiKeyResponse2.getKey());

            // tag::invalidate-api-key-name-request
            InvalidateApiKeyRequest invalidateApiKeyRequest = InvalidateApiKeyRequest.usingApiKeyName(createApiKeyResponse2.getName(),
                false);
            // end::invalidate-api-key-name-request

            InvalidateApiKeyResponse invalidateApiKeyResponse = client.security().invalidateApiKey(invalidateApiKeyRequest,
                    RequestOptions.DEFAULT);

            final List<ElasticsearchException> errors = invalidateApiKeyResponse.getErrors();
            final List<String> invalidatedApiKeyIds = invalidateApiKeyResponse.getInvalidatedApiKeys();
            final List<String> previouslyInvalidatedApiKeyIds = invalidateApiKeyResponse.getPreviouslyInvalidatedApiKeys();

            assertTrue(errors.isEmpty());
            List<String> expectedInvalidatedApiKeyIds = Arrays.asList(createApiKeyResponse2.getId());
            assertThat(invalidatedApiKeyIds, containsInAnyOrder(expectedInvalidatedApiKeyIds.toArray(Strings.EMPTY_ARRAY)));
            assertThat(previouslyInvalidatedApiKeyIds.size(), equalTo(0));
        }

        {
            createApiKeyRequest = new CreateApiKeyRequest("k3", roles, expiration, refreshPolicy);
            CreateApiKeyResponse createApiKeyResponse3 = client.security().createApiKey(createApiKeyRequest, RequestOptions.DEFAULT);
            assertThat(createApiKeyResponse3.getName(), equalTo("k3"));
            assertNotNull(createApiKeyResponse3.getKey());

            // tag::invalidate-realm-api-keys-request
            InvalidateApiKeyRequest invalidateApiKeyRequest = InvalidateApiKeyRequest.usingRealmName("default_file");
            // end::invalidate-realm-api-keys-request

            InvalidateApiKeyResponse invalidateApiKeyResponse = client.security().invalidateApiKey(invalidateApiKeyRequest,
                    RequestOptions.DEFAULT);

            final List<ElasticsearchException> errors = invalidateApiKeyResponse.getErrors();
            final List<String> invalidatedApiKeyIds = invalidateApiKeyResponse.getInvalidatedApiKeys();
            final List<String> previouslyInvalidatedApiKeyIds = invalidateApiKeyResponse.getPreviouslyInvalidatedApiKeys();

            assertTrue(errors.isEmpty());
            List<String> expectedInvalidatedApiKeyIds = Arrays.asList(createApiKeyResponse3.getId());
            assertThat(invalidatedApiKeyIds, containsInAnyOrder(expectedInvalidatedApiKeyIds.toArray(Strings.EMPTY_ARRAY)));
            assertThat(previouslyInvalidatedApiKeyIds.size(), equalTo(0));
        }

        {
            createApiKeyRequest = new CreateApiKeyRequest("k4", roles, expiration, refreshPolicy);
            CreateApiKeyResponse createApiKeyResponse4 = client.security().createApiKey(createApiKeyRequest, RequestOptions.DEFAULT);
            assertThat(createApiKeyResponse4.getName(), equalTo("k4"));
            assertNotNull(createApiKeyResponse4.getKey());

            // tag::invalidate-user-api-keys-request
            InvalidateApiKeyRequest invalidateApiKeyRequest = InvalidateApiKeyRequest.usingUserName("test_user");
            // end::invalidate-user-api-keys-request

            InvalidateApiKeyResponse invalidateApiKeyResponse = client.security().invalidateApiKey(invalidateApiKeyRequest,
                    RequestOptions.DEFAULT);

            final List<ElasticsearchException> errors = invalidateApiKeyResponse.getErrors();
            final List<String> invalidatedApiKeyIds = invalidateApiKeyResponse.getInvalidatedApiKeys();
            final List<String> previouslyInvalidatedApiKeyIds = invalidateApiKeyResponse.getPreviouslyInvalidatedApiKeys();

            assertTrue(errors.isEmpty());
            List<String> expectedInvalidatedApiKeyIds = Arrays.asList(createApiKeyResponse4.getId());
            assertThat(invalidatedApiKeyIds, containsInAnyOrder(expectedInvalidatedApiKeyIds.toArray(Strings.EMPTY_ARRAY)));
            assertThat(previouslyInvalidatedApiKeyIds.size(), equalTo(0));
        }

        {
            createApiKeyRequest = new CreateApiKeyRequest("k5", roles, expiration, refreshPolicy);
            CreateApiKeyResponse createApiKeyResponse5 = client.security().createApiKey(createApiKeyRequest, RequestOptions.DEFAULT);
            assertThat(createApiKeyResponse5.getName(), equalTo("k5"));
            assertNotNull(createApiKeyResponse5.getKey());

            // tag::invalidate-user-realm-api-keys-request
            InvalidateApiKeyRequest invalidateApiKeyRequest = InvalidateApiKeyRequest.usingRealmAndUserName("default_file", "test_user");
            // end::invalidate-user-realm-api-keys-request

            // tag::invalidate-api-key-response
            InvalidateApiKeyResponse invalidateApiKeyResponse = client.security().invalidateApiKey(invalidateApiKeyRequest,
                    RequestOptions.DEFAULT);
            // end::invalidate-api-key-response

            final List<ElasticsearchException> errors = invalidateApiKeyResponse.getErrors();
            final List<String> invalidatedApiKeyIds = invalidateApiKeyResponse.getInvalidatedApiKeys();
            final List<String> previouslyInvalidatedApiKeyIds = invalidateApiKeyResponse.getPreviouslyInvalidatedApiKeys();

            assertTrue(errors.isEmpty());
            List<String> expectedInvalidatedApiKeyIds = Arrays.asList(createApiKeyResponse5.getId());
            assertThat(invalidatedApiKeyIds, containsInAnyOrder(expectedInvalidatedApiKeyIds.toArray(Strings.EMPTY_ARRAY)));
            assertThat(previouslyInvalidatedApiKeyIds.size(), equalTo(0));
        }

        {
            createApiKeyRequest = new CreateApiKeyRequest("k6", roles, expiration, refreshPolicy);
            CreateApiKeyResponse createApiKeyResponse6 = client.security().createApiKey(createApiKeyRequest, RequestOptions.DEFAULT);
            assertThat(createApiKeyResponse6.getName(), equalTo("k6"));
            assertNotNull(createApiKeyResponse6.getKey());

            InvalidateApiKeyRequest invalidateApiKeyRequest = InvalidateApiKeyRequest.usingApiKeyId(createApiKeyResponse6.getId(), false);

            ActionListener<InvalidateApiKeyResponse> listener;
            // tag::invalidate-api-key-execute-listener
            listener = new ActionListener<InvalidateApiKeyResponse>() {
                @Override
                public void onResponse(InvalidateApiKeyResponse invalidateApiKeyResponse) {
                    // <1>
                }

                @Override
                public void onFailure(Exception e) {
                    // <2>
                }
            };
            // end::invalidate-api-key-execute-listener

            // Avoid unused variable warning
            assertNotNull(listener);

            // Replace the empty listener by a blocking listener in test
            final PlainActionFuture<InvalidateApiKeyResponse> future = new PlainActionFuture<>();
            listener = future;

            // tag::invalidate-api-key-execute-async
            client.security().invalidateApiKeyAsync(invalidateApiKeyRequest, RequestOptions.DEFAULT, listener); // <1>
            // end::invalidate-api-key-execute-async

            final InvalidateApiKeyResponse response = future.get(30, TimeUnit.SECONDS);
            assertNotNull(response);
            final List<String> invalidatedApiKeyIds = response.getInvalidatedApiKeys();
            List<String> expectedInvalidatedApiKeyIds = Arrays.asList(createApiKeyResponse6.getId());
            assertTrue(response.getErrors().isEmpty());
            assertThat(invalidatedApiKeyIds, containsInAnyOrder(expectedInvalidatedApiKeyIds.toArray(Strings.EMPTY_ARRAY)));
            assertThat(response.getPreviouslyInvalidatedApiKeys().size(), equalTo(0));
        }

        {
            createApiKeyRequest = new CreateApiKeyRequest("k7", roles, expiration, refreshPolicy);
            CreateApiKeyResponse createApiKeyResponse7 = client.security().createApiKey(createApiKeyRequest, RequestOptions.DEFAULT);
            assertThat(createApiKeyResponse7.getName(), equalTo("k7"));
            assertNotNull(createApiKeyResponse7.getKey());

            // tag::invalidate-api-keys-owned-by-authenticated-user-request
            InvalidateApiKeyRequest invalidateApiKeyRequest = InvalidateApiKeyRequest.forOwnedApiKeys();
            // end::invalidate-api-keys-owned-by-authenticated-user-request

            InvalidateApiKeyResponse invalidateApiKeyResponse = client.security().invalidateApiKey(invalidateApiKeyRequest,
                RequestOptions.DEFAULT);

            final List<ElasticsearchException> errors = invalidateApiKeyResponse.getErrors();
            final List<String> invalidatedApiKeyIds = invalidateApiKeyResponse.getInvalidatedApiKeys();
            final List<String> previouslyInvalidatedApiKeyIds = invalidateApiKeyResponse.getPreviouslyInvalidatedApiKeys();

            assertTrue(errors.isEmpty());
            List<String> expectedInvalidatedApiKeyIds = Arrays.asList(createApiKeyResponse7.getId());
            assertThat(invalidatedApiKeyIds, containsInAnyOrder(expectedInvalidatedApiKeyIds.toArray(Strings.EMPTY_ARRAY)));
            assertThat(previouslyInvalidatedApiKeyIds.size(), equalTo(0));
        }

    }

    public void testDelegatePkiAuthentication() throws Exception {
        final RestHighLevelClient client = highLevelClient();
        X509Certificate clientCertificate = readCertForPkiDelegation("testClient.crt");
        X509Certificate intermediateCA = readCertForPkiDelegation("testIntermediateCA.crt");
        {
            //tag::delegate-pki-request
            DelegatePkiAuthenticationRequest request = new DelegatePkiAuthenticationRequest(
                    Arrays.asList(clientCertificate, intermediateCA));
            //end::delegate-pki-request
            //tag::delegate-pki-execute
            DelegatePkiAuthenticationResponse response = client.security().delegatePkiAuthentication(request, RequestOptions.DEFAULT);
            //end::delegate-pki-execute
            //tag::delegate-pki-response
            String accessToken = response.getAccessToken(); // <1>
            //end::delegate-pki-response

            RequestOptions.Builder optionsBuilder = RequestOptions.DEFAULT.toBuilder();
            optionsBuilder.addHeader("Authorization", "Bearer " + accessToken);
            AuthenticateResponse resp = client.security().authenticate(optionsBuilder.build());
            User user = resp.getUser();
            assertThat(user, is(notNullValue()));
            assertThat(user.getUsername(), is("Elasticsearch Test Client"));
            RealmInfo authnRealm = resp.getAuthenticationRealm();
            assertThat(authnRealm, is(notNullValue()));
            assertThat(authnRealm.getName(), is("pki1"));
            assertThat(authnRealm.getType(), is("pki"));
        }

        {
            DelegatePkiAuthenticationRequest request = new DelegatePkiAuthenticationRequest(
                    Arrays.asList(clientCertificate, intermediateCA));
            ActionListener<DelegatePkiAuthenticationResponse> listener;

            //tag::delegate-pki-execute-listener
            listener = new ActionListener<DelegatePkiAuthenticationResponse>() {
                @Override
                public void onResponse(DelegatePkiAuthenticationResponse getRolesResponse) {
                    // <1>
                }

                @Override
                public void onFailure(Exception e) {
                    // <2>
                }
            };
            //end::delegate-pki-execute-listener

            assertNotNull(listener);

            // Replace the empty listener by a blocking listener in test
            final PlainActionFuture<DelegatePkiAuthenticationResponse> future = new PlainActionFuture<>();
            listener = future;

            //tag::delegate-pki-execute-async
            client.security().delegatePkiAuthenticationAsync(request, RequestOptions.DEFAULT, listener); // <1>
            //end::delegate-pki-execute-async

            final DelegatePkiAuthenticationResponse response = future.get(30, TimeUnit.SECONDS);
            String accessToken = response.getAccessToken();
            RequestOptions.Builder optionsBuilder = RequestOptions.DEFAULT.toBuilder();
            optionsBuilder.addHeader("Authorization", "Bearer " + accessToken);
            AuthenticateResponse resp = client.security().authenticate(optionsBuilder.build());
            User user = resp.getUser();
            assertThat(user, is(notNullValue()));
            assertThat(user.getUsername(), is("Elasticsearch Test Client"));
            RealmInfo authnRealm = resp.getAuthenticationRealm();
            assertThat(authnRealm, is(notNullValue()));
            assertThat(authnRealm.getName(), is("pki1"));
            assertThat(authnRealm.getType(), is("pki"));
        }
    }

    private X509Certificate readCertForPkiDelegation(String certificateName) throws Exception {
        Path path = getDataPath("/org/elasticsearch/client/security/delegate_pki/" + certificateName);
        try (InputStream in = Files.newInputStream(path)) {
            CertificateFactory factory = CertificateFactory.getInstance("X.509");
            return (X509Certificate) factory.generateCertificate(in);
        }
    }
}<|MERGE_RESOLUTION|>--- conflicted
+++ resolved
@@ -680,13 +680,8 @@
 
             List<Role> roles = response.getRoles();
             assertNotNull(response);
-<<<<<<< HEAD
-            // 27 system roles plus the three we created
-            assertThat(roles.size(), equalTo(31));
-=======
             // 29 system roles plus the three we created
-            assertThat(roles.size(), equalTo(32));
->>>>>>> f07de06c
+            assertThat(roles.size(), equalTo(33));
         }
 
         {
