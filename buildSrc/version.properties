--- conflicted
+++ resolved
@@ -1,9 +1,5 @@
 elasticsearch     = 6.5.0
-<<<<<<< HEAD
-lucene            = 7.5.0-snapshot-b9e064b935
-=======
 lucene            = 7.5.0-snapshot-608f0277b0
->>>>>>> 5d804d0b
 
 # optional dependencies
 spatial4j         = 0.7
