<<<<<<< HEAD
elasticsearch     = 7.11.0
lucene            = 8.7.0-snapshot-66c49a35402
=======
elasticsearch     = 7.10.0
lucene            = 8.7.0-snapshot-e914862ff64
>>>>>>> a03c94ab

bundled_jdk_vendor = openjdk
bundled_jdk = 15+36@779bf45e88a44cbd9ea6621d33e33db1

checkstyle = 8.20

# optional dependencies
spatial4j         = 0.7
jts               = 1.15.0
jackson           = 2.10.4
snakeyaml         = 1.26
icu4j             = 62.1
supercsv          = 2.4.0
# when updating log4j, please update also docs/java-api/index.asciidoc
log4j             = 2.11.1
slf4j             = 1.6.2

# when updating the JNA version, also update the version in buildSrc/build.gradle
jna               = 5.5.0

netty             = 4.1.49.Final
joda              = 2.10.4

# when updating this version, you need to ensure compatibility with:
#  - plugins/ingest-attachment (transitive dependency, check the upstream POM)
#  - distribution/tools/plugin-cli
#  - x-pack/plugin/security
bouncycastle=1.64
# test dependencies
randomizedrunner  = 2.7.1
junit             = 4.12
httpclient        = 4.5.10
httpcore          = 4.4.12
httpasyncclient   = 4.1.4
commonslogging    = 1.1.3
commonscodec      = 1.11
hamcrest          = 2.1
securemock        = 1.2
mocksocket        = 1.2

# benchmark dependencies
jmh               = 1.19<|MERGE_RESOLUTION|>--- conflicted
+++ resolved
@@ -1,10 +1,5 @@
-<<<<<<< HEAD
 elasticsearch     = 7.11.0
-lucene            = 8.7.0-snapshot-66c49a35402
-=======
-elasticsearch     = 7.10.0
 lucene            = 8.7.0-snapshot-e914862ff64
->>>>>>> a03c94ab
 
 bundled_jdk_vendor = openjdk
 bundled_jdk = 15+36@779bf45e88a44cbd9ea6621d33e33db1
