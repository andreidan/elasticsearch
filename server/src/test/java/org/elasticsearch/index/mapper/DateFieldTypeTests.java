--- conflicted
+++ resolved
@@ -32,6 +32,7 @@
 import org.elasticsearch.Version;
 import org.elasticsearch.cluster.metadata.IndexMetaData;
 import org.elasticsearch.common.settings.Settings;
+import org.elasticsearch.common.time.DateFormatter;
 import org.elasticsearch.common.time.DateFormatters;
 import org.elasticsearch.common.time.DateMathParser;
 import org.elasticsearch.core.internal.io.IOUtils;
@@ -62,21 +63,13 @@
         addModifier(new Modifier("format", false) {
             @Override
             public void modify(MappedFieldType ft) {
-<<<<<<< HEAD
-                ((DateFieldType) ft).setDateTimeFormatter(DateFormatters.forPattern("basic_week_date"));
-=======
                 ((DateFieldType) ft).setDateTimeFormatter(DateFormatter.forPattern("basic_week_date"));
->>>>>>> b7ba2fa7
             }
         });
         addModifier(new Modifier("locale", false) {
             @Override
             public void modify(MappedFieldType ft) {
-<<<<<<< HEAD
-                ((DateFieldType) ft).setDateTimeFormatter(DateFormatters.forPattern("strict_date_optional_time").withLocale(Locale.CANADA));
-=======
-                ((DateFieldType) ft).setDateTimeFormatter(DateFormatter.forPattern("date_optional_time").withLocale(Locale.CANADA));
->>>>>>> b7ba2fa7
+                ((DateFieldType) ft).setDateTimeFormatter(DateFormatter.forPattern("strict_date_optional_time").withLocale(Locale.CANADA));
             }
         });
         nowInMillis = randomNonNegativeLong();
@@ -157,11 +150,7 @@
         assertEquals("2015-10-12T15:10:55.000+01:00",
                 ft.docValueFormat(null, ZoneOffset.ofHours(1)).format(instant));
         assertEquals("2015",
-<<<<<<< HEAD
                 createDefaultFieldType().docValueFormat("YYYY", ZoneOffset.UTC).format(instant));
-=======
-                createDefaultFieldType().docValueFormat("yyyy", DateTimeZone.UTC).format(instant));
->>>>>>> b7ba2fa7
         assertEquals(instant,
                 ft.docValueFormat(null, ZoneOffset.UTC).parseLong("2015-10-12T14:10:55", false, null));
         assertEquals(instant + 999,
