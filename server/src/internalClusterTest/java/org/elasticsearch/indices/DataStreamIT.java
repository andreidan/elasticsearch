/*
 * Licensed to Elasticsearch under one or more contributor
 * license agreements. See the NOTICE file distributed with
 * this work for additional information regarding copyright
 * ownership. Elasticsearch licenses this file to you under
 * the Apache License, Version 2.0 (the "License"); you may
 * not use this file except in compliance with the License.
 * You may obtain a copy of the License at
 *
 *     http://www.apache.org/licenses/LICENSE-2.0
 *
 * Unless required by applicable law or agreed to in writing,
 * software distributed under the License is distributed on an
 * "AS IS" BASIS, WITHOUT WARRANTIES OR CONDITIONS OF ANY
 * KIND, either express or implied.  See the License for the
 * specific language governing permissions and limitations
 * under the License.
 */
package org.elasticsearch.indices;

import org.elasticsearch.ExceptionsHelper;
import org.elasticsearch.action.ActionRequestBuilder;
import org.elasticsearch.action.DocWriteRequest;
import org.elasticsearch.action.admin.indices.alias.IndicesAliasesRequest;
import org.elasticsearch.action.admin.indices.datastream.CreateDataStreamAction;
import org.elasticsearch.action.admin.indices.datastream.DeleteDataStreamAction;
import org.elasticsearch.action.admin.indices.datastream.GetDataStreamAction;
import org.elasticsearch.action.admin.indices.get.GetIndexRequest;
import org.elasticsearch.action.admin.indices.get.GetIndexResponse;
import org.elasticsearch.action.admin.indices.mapping.get.GetMappingsResponse;
import org.elasticsearch.action.admin.indices.refresh.RefreshRequest;
import org.elasticsearch.action.admin.indices.rollover.RolloverRequest;
import org.elasticsearch.action.admin.indices.rollover.RolloverResponse;
import org.elasticsearch.action.admin.indices.settings.get.GetSettingsResponse;
import org.elasticsearch.action.admin.indices.template.delete.DeleteComposableIndexTemplateAction;
import org.elasticsearch.action.admin.indices.template.put.PutComposableIndexTemplateAction;
import org.elasticsearch.action.admin.indices.validate.query.ValidateQueryRequestBuilder;
import org.elasticsearch.action.admin.indices.validate.query.ValidateQueryResponse;
import org.elasticsearch.action.bulk.BulkItemResponse;
import org.elasticsearch.action.bulk.BulkRequest;
import org.elasticsearch.action.bulk.BulkResponse;
import org.elasticsearch.action.delete.DeleteRequest;
import org.elasticsearch.action.index.IndexRequest;
import org.elasticsearch.action.index.IndexResponse;
import org.elasticsearch.action.search.MultiSearchRequestBuilder;
import org.elasticsearch.action.search.MultiSearchResponse;
import org.elasticsearch.action.search.SearchRequest;
import org.elasticsearch.action.search.SearchRequestBuilder;
import org.elasticsearch.action.search.SearchResponse;
import org.elasticsearch.action.update.UpdateRequest;
import org.elasticsearch.cluster.metadata.ComposableIndexTemplate;
import org.elasticsearch.cluster.metadata.DataStream;
import org.elasticsearch.cluster.metadata.MetadataCreateDataStreamServiceTests;
import org.elasticsearch.cluster.metadata.Template;
import org.elasticsearch.common.compress.CompressedXContent;
import org.elasticsearch.common.settings.Settings;
import org.elasticsearch.common.xcontent.ObjectPath;
import org.elasticsearch.common.xcontent.XContentType;
import org.elasticsearch.index.IndexNotFoundException;
import org.elasticsearch.rest.RestStatus;
import org.elasticsearch.test.ESIntegTestCase;
import org.junit.After;

import java.io.IOException;
import java.util.ArrayList;
import java.util.Arrays;
import java.util.Comparator;
import java.util.List;
import java.util.Map;
import java.util.Optional;

import static org.elasticsearch.indices.IndicesOptionsIntegrationIT._flush;
import static org.elasticsearch.indices.IndicesOptionsIntegrationIT.clearCache;
import static org.elasticsearch.indices.IndicesOptionsIntegrationIT.getAliases;
import static org.elasticsearch.indices.IndicesOptionsIntegrationIT.getFieldMapping;
import static org.elasticsearch.indices.IndicesOptionsIntegrationIT.getMapping;
import static org.elasticsearch.indices.IndicesOptionsIntegrationIT.getSettings;
import static org.elasticsearch.indices.IndicesOptionsIntegrationIT.health;
import static org.elasticsearch.indices.IndicesOptionsIntegrationIT.indicesStats;
import static org.elasticsearch.indices.IndicesOptionsIntegrationIT.msearch;
import static org.elasticsearch.indices.IndicesOptionsIntegrationIT.putMapping;
import static org.elasticsearch.indices.IndicesOptionsIntegrationIT.refreshBuilder;
import static org.elasticsearch.indices.IndicesOptionsIntegrationIT.search;
import static org.elasticsearch.indices.IndicesOptionsIntegrationIT.segments;
import static org.elasticsearch.indices.IndicesOptionsIntegrationIT.updateSettings;
import static org.elasticsearch.indices.IndicesOptionsIntegrationIT.validateQuery;
import static org.elasticsearch.test.hamcrest.ElasticsearchAssertions.assertHitCount;
import static org.hamcrest.Matchers.equalTo;
import static org.hamcrest.Matchers.instanceOf;
import static org.hamcrest.Matchers.is;
import static org.hamcrest.Matchers.notNullValue;
import static org.hamcrest.Matchers.nullValue;
import static org.hamcrest.Matchers.startsWith;

public class DataStreamIT extends ESIntegTestCase {

    @After
    public void deleteAllComposableTemplates() {
        DeleteDataStreamAction.Request deleteDSRequest = new DeleteDataStreamAction.Request("*");
        client().execute(DeleteDataStreamAction.INSTANCE, deleteDSRequest).actionGet();
        DeleteComposableIndexTemplateAction.Request deleteTemplateRequest = new DeleteComposableIndexTemplateAction.Request("*");
        client().execute(DeleteComposableIndexTemplateAction.INSTANCE, deleteTemplateRequest).actionGet();
    }

    public void testBasicScenario() throws Exception {
        putComposableIndexTemplate("id1", "@timestamp1", List.of("metrics-foo*"));
        CreateDataStreamAction.Request createDataStreamRequest = new CreateDataStreamAction.Request("metrics-foo");
        client().admin().indices().createDataStream(createDataStreamRequest).get();

        putComposableIndexTemplate("id2", "@timestamp2", List.of("metrics-bar*"));
        createDataStreamRequest = new CreateDataStreamAction.Request("metrics-bar");
        client().admin().indices().createDataStream(createDataStreamRequest).get();

        GetDataStreamAction.Request getDataStreamRequest = new GetDataStreamAction.Request("*");
        GetDataStreamAction.Response getDataStreamResponse = client().admin().indices().getDataStreams(getDataStreamRequest).actionGet();
        getDataStreamResponse.getDataStreams().sort(Comparator.comparing(DataStream::getName));
        assertThat(getDataStreamResponse.getDataStreams().size(), equalTo(2));
        assertThat(getDataStreamResponse.getDataStreams().get(0).getName(), equalTo("metrics-bar"));
        assertThat(getDataStreamResponse.getDataStreams().get(0).getTimeStampField().getName(), equalTo("@timestamp2"));
        assertThat(getDataStreamResponse.getDataStreams().get(0).getTimeStampField().getFieldMapping(), equalTo(Map.of("type", "date")));
        assertThat(getDataStreamResponse.getDataStreams().get(0).getIndices().size(), equalTo(1));
        assertThat(getDataStreamResponse.getDataStreams().get(0).getIndices().get(0).getName(),
            equalTo(DataStream.getDefaultBackingIndexName("metrics-bar", 1)));
        assertThat(getDataStreamResponse.getDataStreams().get(1).getName(), equalTo("metrics-foo"));
        assertThat(getDataStreamResponse.getDataStreams().get(1).getTimeStampField().getName(), equalTo("@timestamp1"));
        assertThat(getDataStreamResponse.getDataStreams().get(1).getTimeStampField().getFieldMapping(), equalTo(Map.of("type", "date")));
        assertThat(getDataStreamResponse.getDataStreams().get(1).getIndices().size(), equalTo(1));
        assertThat(getDataStreamResponse.getDataStreams().get(1).getIndices().get(0).getName(),
            equalTo(DataStream.getDefaultBackingIndexName("metrics-foo", 1)));

        String backingIndex = DataStream.getDefaultBackingIndexName("metrics-bar", 1);
        GetIndexResponse getIndexResponse =
            client().admin().indices().getIndex(new GetIndexRequest().indices(backingIndex)).actionGet();
        assertThat(getIndexResponse.getSettings().get(backingIndex), notNullValue());
        assertThat(getIndexResponse.getSettings().get(backingIndex).getAsBoolean("index.hidden", null), is(true));
        Map<?, ?> mappings = getIndexResponse.getMappings().get(backingIndex).getSourceAsMap();
        assertThat(ObjectPath.eval("properties.@timestamp2.type", mappings), is("date"));

        backingIndex = DataStream.getDefaultBackingIndexName("metrics-foo", 1);
        getIndexResponse = client().admin().indices().getIndex(new GetIndexRequest().indices(backingIndex)).actionGet();
        assertThat(getIndexResponse.getSettings().get(backingIndex), notNullValue());
        assertThat(getIndexResponse.getSettings().get(backingIndex).getAsBoolean("index.hidden", null), is(true));
        mappings = getIndexResponse.getMappings().get(backingIndex).getSourceAsMap();
        assertThat(ObjectPath.eval("properties.@timestamp1.type", mappings), is("date"));

        int numDocsBar = randomIntBetween(2, 16);
        indexDocs("metrics-bar", numDocsBar);
        int numDocsFoo = randomIntBetween(2, 16);
        indexDocs("metrics-foo", numDocsFoo);

        verifyDocs("metrics-bar", numDocsBar, 1, 1);
        verifyDocs("metrics-foo", numDocsFoo, 1, 1);

        RolloverResponse rolloverResponse = client().admin().indices().rolloverIndex(new RolloverRequest("metrics-foo", null)).get();
        assertThat(rolloverResponse.getNewIndex(), equalTo(DataStream.getDefaultBackingIndexName("metrics-foo", 2)));
        assertTrue(rolloverResponse.isRolledOver());

        rolloverResponse = client().admin().indices().rolloverIndex(new RolloverRequest("metrics-bar", null)).get();
        assertThat(rolloverResponse.getNewIndex(), equalTo(DataStream.getDefaultBackingIndexName("metrics-bar", 2)));
        assertTrue(rolloverResponse.isRolledOver());

        backingIndex = DataStream.getDefaultBackingIndexName("metrics-foo", 2);
        getIndexResponse = client().admin().indices().getIndex(new GetIndexRequest().indices(backingIndex)).actionGet();
        assertThat(getIndexResponse.getSettings().get(backingIndex), notNullValue());
        assertThat(getIndexResponse.getSettings().get(backingIndex).getAsBoolean("index.hidden", null), is(true));
        mappings = getIndexResponse.getMappings().get(backingIndex).getSourceAsMap();
        assertThat(ObjectPath.eval("properties.@timestamp1.type", mappings), is("date"));

        backingIndex = DataStream.getDefaultBackingIndexName("metrics-bar", 2);
        getIndexResponse = client().admin().indices().getIndex(new GetIndexRequest().indices(backingIndex)).actionGet();
        assertThat(getIndexResponse.getSettings().get(backingIndex), notNullValue());
        assertThat(getIndexResponse.getSettings().get(backingIndex).getAsBoolean("index.hidden", null), is(true));
        mappings = getIndexResponse.getMappings().get(backingIndex).getSourceAsMap();
        assertThat(ObjectPath.eval("properties.@timestamp2.type", mappings), is("date"));

        int numDocsBar2 = randomIntBetween(2, 16);
        indexDocs("metrics-bar", numDocsBar2);
        int numDocsFoo2 = randomIntBetween(2, 16);
        indexDocs("metrics-foo", numDocsFoo2);

        verifyDocs("metrics-bar", numDocsBar + numDocsBar2, 1, 2);
        verifyDocs("metrics-foo", numDocsFoo + numDocsFoo2, 1, 2);

        DeleteDataStreamAction.Request deleteDataStreamRequest = new DeleteDataStreamAction.Request("metrics-*");
        client().admin().indices().deleteDataStream(deleteDataStreamRequest).actionGet();
        getDataStreamResponse = client().admin().indices().getDataStreams(getDataStreamRequest).actionGet();
        assertThat(getDataStreamResponse.getDataStreams().size(), equalTo(0));

        expectThrows(IndexNotFoundException.class,
            () -> client().admin().indices().getIndex(new GetIndexRequest().indices(
                DataStream.getDefaultBackingIndexName("metrics-bar", 1))).actionGet());
        expectThrows(IndexNotFoundException.class,
            () -> client().admin().indices().getIndex(new GetIndexRequest().indices(
                DataStream.getDefaultBackingIndexName("metrics-bar", 2))).actionGet());
        expectThrows(IndexNotFoundException.class,
            () -> client().admin().indices().getIndex(new GetIndexRequest().indices(
                DataStream.getDefaultBackingIndexName("metrics-foo", 1))).actionGet());
        expectThrows(IndexNotFoundException.class,
            () -> client().admin().indices().getIndex(new GetIndexRequest().indices(
                DataStream.getDefaultBackingIndexName("metrics-foo", 2))).actionGet());
    }

    public void testOtherWriteOps() throws Exception {
        putComposableIndexTemplate("id", "@timestamp1", List.of("metrics-foobar*"));
        String dataStreamName = "metrics-foobar";
        CreateDataStreamAction.Request createDataStreamRequest = new CreateDataStreamAction.Request(dataStreamName);
        client().admin().indices().createDataStream(createDataStreamRequest).get();

        {
            BulkRequest bulkRequest = new BulkRequest()
                .add(new IndexRequest(dataStreamName).source("{}", XContentType.JSON));
            expectFailure(dataStreamName, () -> client().bulk(bulkRequest).actionGet());
        }
        {
            BulkRequest bulkRequest = new BulkRequest()
                .add(new DeleteRequest(dataStreamName, "_id"));
            expectFailure(dataStreamName, () -> client().bulk(bulkRequest).actionGet());
        }
        {
            BulkRequest bulkRequest = new BulkRequest()
                .add(new UpdateRequest(dataStreamName, "_id").doc("{}", XContentType.JSON));
            expectFailure(dataStreamName, () -> client().bulk(bulkRequest).actionGet());
        }
        {
            IndexRequest indexRequest = new IndexRequest(dataStreamName).source("{}", XContentType.JSON);
            expectFailure(dataStreamName, () -> client().index(indexRequest).actionGet());
        }
        {
            UpdateRequest updateRequest = new UpdateRequest(dataStreamName, "_id")
                .doc("{}", XContentType.JSON);
            expectFailure(dataStreamName, () -> client().update(updateRequest).actionGet());
        }
        {
            DeleteRequest deleteRequest = new DeleteRequest(dataStreamName, "_id");
            expectFailure(dataStreamName, () -> client().delete(deleteRequest).actionGet());
        }
        {
            IndexRequest indexRequest = new IndexRequest(dataStreamName).source("{}", XContentType.JSON)
                .opType(DocWriteRequest.OpType.CREATE);
            IndexResponse indexResponse = client().index(indexRequest).actionGet();
            assertThat(indexResponse.getIndex(), equalTo(DataStream.getDefaultBackingIndexName(dataStreamName, 1)));
        }
        {
            BulkRequest bulkRequest = new BulkRequest()
                .add(new IndexRequest(dataStreamName).source("{}", XContentType.JSON)
                    .opType(DocWriteRequest.OpType.CREATE));
            BulkResponse bulkItemResponses  = client().bulk(bulkRequest).actionGet();
            assertThat(bulkItemResponses.getItems()[0].getIndex(), equalTo(DataStream.getDefaultBackingIndexName(dataStreamName, 1)));
        }
    }

    /**
     * The composable template that matches with the data stream name should always be used for backing indices.
     * It is possible that a backing index doesn't match with a template or a different template, but in order
     * to avoid confusion, the template matching with the corresponding data stream name should be used.
     */
    public void testComposableTemplateOnlyMatchingWithDataStreamName() throws Exception {
        String dataStreamName = "logs-foobar";

        String mapping = "{\n" +
            "      \"properties\": {\n" +
            "        \"baz_field\": {\n" +
            "          \"type\": \"keyword\"\n" +
            "        },\n" +
            "        \"@timestamp\": {\n" +
            "          \"type\": \"date\"\n" +
            "        }\n" +
            "      }\n" +
            "    }";
        PutComposableIndexTemplateAction.Request request = new PutComposableIndexTemplateAction.Request("id_1");
        request.indexTemplate(
            new ComposableIndexTemplate(
                List.of(dataStreamName), // use no wildcard, so that backing indices don't match just by name
                new Template(null,
                    new CompressedXContent(mapping), null),
                null, null, null, null,
                new ComposableIndexTemplate.DataStreamTemplate("@timestamp"))
        );
        client().execute(PutComposableIndexTemplateAction.INSTANCE, request).actionGet();

        int numDocs = randomIntBetween(2, 16);
        indexDocs(dataStreamName, numDocs);
        verifyDocs(dataStreamName, numDocs, 1, 1);

        String backingIndex = DataStream.getDefaultBackingIndexName(dataStreamName, 1);
        GetDataStreamAction.Request getDataStreamRequest = new GetDataStreamAction.Request("*");
        GetDataStreamAction.Response getDataStreamResponse = client().admin().indices().getDataStreams(getDataStreamRequest).actionGet();
        assertThat(getDataStreamResponse.getDataStreams().size(), equalTo(1));
        assertThat(getDataStreamResponse.getDataStreams().get(0).getName(), equalTo(dataStreamName));
        assertThat(getDataStreamResponse.getDataStreams().get(0).getTimeStampField().getName(), equalTo("@timestamp"));
        assertThat(getDataStreamResponse.getDataStreams().get(0).getIndices().size(), equalTo(1));
        assertThat(getDataStreamResponse.getDataStreams().get(0).getIndices().get(0).getName(), equalTo(backingIndex));

        GetIndexResponse getIndexResponse =
            client().admin().indices().getIndex(new GetIndexRequest().indices(dataStreamName)).actionGet();
        assertThat(getIndexResponse.getSettings().get(backingIndex), notNullValue());
        assertThat(getIndexResponse.getSettings().get(backingIndex).getAsBoolean("index.hidden", null), is(true));
        assertThat(ObjectPath.eval("properties.baz_field.type",
            getIndexResponse.mappings().get(backingIndex).getSourceAsMap()), equalTo("keyword"));

        backingIndex = DataStream.getDefaultBackingIndexName(dataStreamName, 2);
        RolloverResponse rolloverResponse = client().admin().indices().rolloverIndex(new RolloverRequest(dataStreamName, null)).get();
        assertThat(rolloverResponse.getNewIndex(), equalTo(backingIndex));
        assertTrue(rolloverResponse.isRolledOver());

        getIndexResponse = client().admin().indices().getIndex(new GetIndexRequest().indices(backingIndex)).actionGet();
        assertThat(getIndexResponse.getSettings().get(backingIndex), notNullValue());
        assertThat(getIndexResponse.getSettings().get(backingIndex).getAsBoolean("index.hidden", null), is(true));
        assertThat(ObjectPath.eval("properties.baz_field.type",
            getIndexResponse.mappings().get(backingIndex).getSourceAsMap()), equalTo("keyword"));

        int numDocs2 = randomIntBetween(2, 16);
        indexDocs(dataStreamName, numDocs2);
        verifyDocs(dataStreamName, numDocs + numDocs2, 1, 2);

        DeleteDataStreamAction.Request deleteDataStreamRequest = new DeleteDataStreamAction.Request(dataStreamName);
        client().admin().indices().deleteDataStream(deleteDataStreamRequest).actionGet();
        getDataStreamResponse = client().admin().indices().getDataStreams(getDataStreamRequest).actionGet();
        assertThat(getDataStreamResponse.getDataStreams().size(), equalTo(0));

        expectThrows(IndexNotFoundException.class,
            () -> client().admin().indices().getIndex(new GetIndexRequest().indices(
                DataStream.getDefaultBackingIndexName(dataStreamName, 1))).actionGet());
        expectThrows(IndexNotFoundException.class,
            () -> client().admin().indices().getIndex(new GetIndexRequest().indices(
                DataStream.getDefaultBackingIndexName(dataStreamName, 2))).actionGet());
    }

    public void testTimeStampValidationNoFieldMapping() throws Exception {
        // Adding a template without a mapping for timestamp field and expect template creation to fail.
        PutComposableIndexTemplateAction.Request createTemplateRequest = new PutComposableIndexTemplateAction.Request("logs-foo");
        createTemplateRequest.indexTemplate(
            new ComposableIndexTemplate(
                List.of("logs-*"),
                new Template(null, new CompressedXContent("{}"), null),
                null, null, null, null,
                new ComposableIndexTemplate.DataStreamTemplate("@timestamp"))
        );

        Exception e = expectThrows(IllegalArgumentException.class,
            () -> client().execute(PutComposableIndexTemplateAction.INSTANCE, createTemplateRequest).actionGet());
        assertThat(e.getCause().getCause().getMessage(), equalTo("expected timestamp field [@timestamp], but found no timestamp field"));
    }

    public void testTimeStampValidationInvalidFieldMapping() throws Exception {
        // Adding a template with an invalid mapping for timestamp field and expect template creation to fail.
        String mapping = "{\n" +
            "      \"properties\": {\n" +
            "        \"@timestamp\": {\n" +
            "          \"type\": \"keyword\"\n" +
            "        }\n" +
            "      }\n" +
            "    }";
        PutComposableIndexTemplateAction.Request createTemplateRequest = new PutComposableIndexTemplateAction.Request("logs-foo");
        createTemplateRequest.indexTemplate(
            new ComposableIndexTemplate(
                List.of("logs-*"),
                new Template(null, new CompressedXContent(mapping), null),
                null, null, null, null,
                new ComposableIndexTemplate.DataStreamTemplate("@timestamp"))
        );

        Exception e = expectThrows(IllegalArgumentException.class,
            () -> client().execute(PutComposableIndexTemplateAction.INSTANCE, createTemplateRequest).actionGet());
        assertThat(e.getCause().getCause().getMessage(), equalTo("expected timestamp field [@timestamp] to be of types " +
            "[date, date_nanos], but instead found type [keyword]"));
    }

    public void testResolvabilityOfDataStreamsInAPIs() throws Exception {
        putComposableIndexTemplate("id", "ts", List.of("logs-*"));
        String dataStreamName = "logs-foobar";
        CreateDataStreamAction.Request request = new CreateDataStreamAction.Request(dataStreamName);
        client().admin().indices().createDataStream(request).actionGet();

        verifyResolvability(dataStreamName, client().prepareIndex(dataStreamName)
                .setSource("{}", XContentType.JSON)
                .setOpType(DocWriteRequest.OpType.CREATE),
            false);
        verifyResolvability(dataStreamName, refreshBuilder(dataStreamName), false);
        verifyResolvability(dataStreamName, search(dataStreamName), false, 1);
        verifyResolvability(dataStreamName, msearch(null, dataStreamName), false);
        verifyResolvability(dataStreamName, clearCache(dataStreamName), false);
        verifyResolvability(dataStreamName, _flush(dataStreamName),false);
        verifyResolvability(dataStreamName, segments(dataStreamName), false);
        verifyResolvability(dataStreamName, indicesStats(dataStreamName), false);
        verifyResolvability(dataStreamName, IndicesOptionsIntegrationIT.forceMerge(dataStreamName), false);
        verifyResolvability(dataStreamName, validateQuery(dataStreamName), false);
        verifyResolvability(dataStreamName, client().admin().indices().prepareUpgrade(dataStreamName), false);
        verifyResolvability(dataStreamName, client().admin().indices().prepareRecoveries(dataStreamName), false);
        verifyResolvability(dataStreamName, client().admin().indices().prepareUpgradeStatus(dataStreamName), false);
        verifyResolvability(dataStreamName, getAliases(dataStreamName), true);
        verifyResolvability(dataStreamName, getFieldMapping(dataStreamName), false);
        verifyResolvability(dataStreamName,
            putMapping("{\"_doc\":{\"properties\": {\"my_field\":{\"type\":\"keyword\"}}}}", dataStreamName), false);
        verifyResolvability(dataStreamName, getMapping(dataStreamName), false);
        verifyResolvability(dataStreamName,
            updateSettings(Settings.builder().put("index.number_of_replicas", 0), dataStreamName), false);
        verifyResolvability(dataStreamName, getSettings(dataStreamName), false);
        verifyResolvability(dataStreamName, health(dataStreamName), false);
        verifyResolvability(dataStreamName, client().admin().cluster().prepareState().setIndices(dataStreamName), false);
        verifyResolvability(dataStreamName, client().prepareFieldCaps(dataStreamName).setFields("*"), false);
        verifyResolvability(dataStreamName, client().admin().indices().prepareGetIndex().addIndices(dataStreamName), false);
        verifyResolvability(dataStreamName, client().admin().indices().prepareOpen(dataStreamName), false);
        verifyResolvability(dataStreamName, client().admin().cluster().prepareSearchShards(dataStreamName), false);

        request = new CreateDataStreamAction.Request("logs-barbaz");
        client().admin().indices().createDataStream(request).actionGet();
        verifyResolvability("logs-barbaz", client().prepareIndex("logs-barbaz")
                .setSource("{}", XContentType.JSON)
                .setOpType(DocWriteRequest.OpType.CREATE),
            false);

        String wildcardExpression = "logs*";
        verifyResolvability(wildcardExpression, refreshBuilder(wildcardExpression), false);
        verifyResolvability(wildcardExpression, search(wildcardExpression), false, 2);
        verifyResolvability(wildcardExpression, msearch(null, wildcardExpression), false);
        verifyResolvability(wildcardExpression, clearCache(wildcardExpression), false);
        verifyResolvability(wildcardExpression, _flush(wildcardExpression),false);
        verifyResolvability(wildcardExpression, segments(wildcardExpression), false);
        verifyResolvability(wildcardExpression, indicesStats(wildcardExpression), false);
        verifyResolvability(wildcardExpression, IndicesOptionsIntegrationIT.forceMerge(wildcardExpression), false);
        verifyResolvability(wildcardExpression, validateQuery(wildcardExpression), false);
        verifyResolvability(wildcardExpression, client().admin().indices().prepareUpgrade(wildcardExpression), false);
        verifyResolvability(wildcardExpression, client().admin().indices().prepareRecoveries(wildcardExpression), false);
        verifyResolvability(wildcardExpression, client().admin().indices().prepareUpgradeStatus(wildcardExpression), false);
        verifyResolvability(wildcardExpression, getAliases(wildcardExpression), true);
        verifyResolvability(wildcardExpression, getFieldMapping(wildcardExpression), false);
        verifyResolvability(wildcardExpression,
            putMapping("{\"_doc\":{\"properties\": {\"my_field\":{\"type\":\"keyword\"}}}}", wildcardExpression), false);
        verifyResolvability(wildcardExpression, getMapping(wildcardExpression), false);
        verifyResolvability(wildcardExpression, getSettings(wildcardExpression), false);
        verifyResolvability(wildcardExpression,
            updateSettings(Settings.builder().put("index.number_of_replicas", 0), wildcardExpression), false);
        verifyResolvability(wildcardExpression, health(wildcardExpression), false);
        verifyResolvability(wildcardExpression, client().admin().cluster().prepareState().setIndices(wildcardExpression), false);
        verifyResolvability(wildcardExpression, client().prepareFieldCaps(wildcardExpression).setFields("*"), false);
        verifyResolvability(wildcardExpression, client().admin().indices().prepareGetIndex().addIndices(wildcardExpression), false);
        verifyResolvability(wildcardExpression, client().admin().indices().prepareOpen(wildcardExpression), false);
        verifyResolvability(wildcardExpression, client().admin().cluster().prepareSearchShards(wildcardExpression), false);
    }

    public void testCannotDeleteComposableTemplateUsedByDataStream() throws Exception {
        putComposableIndexTemplate("id", "@timestamp1", List.of("metrics-foobar*"));
        String dataStreamName = "metrics-foobar-baz";
        CreateDataStreamAction.Request createDataStreamRequest = new CreateDataStreamAction.Request(dataStreamName);
        client().admin().indices().createDataStream(createDataStreamRequest).get();
        createDataStreamRequest = new CreateDataStreamAction.Request(dataStreamName + "-eggplant");
        client().admin().indices().createDataStream(createDataStreamRequest).get();

        DeleteComposableIndexTemplateAction.Request req = new DeleteComposableIndexTemplateAction.Request("id");
        Exception e = expectThrows(Exception.class, () -> client().execute(DeleteComposableIndexTemplateAction.INSTANCE, req).get());
        Optional<Exception> maybeE = ExceptionsHelper.unwrapCausesAndSuppressed(e, err ->
                err.getMessage().contains("unable to remove composable templates [id] " +
                    "as they are in use by a data streams [metrics-foobar-baz, metrics-foobar-baz-eggplant]"));
        assertTrue(maybeE.isPresent());

        DeleteComposableIndexTemplateAction.Request req2 = new DeleteComposableIndexTemplateAction.Request("i*");
        Exception e2 = expectThrows(Exception.class, () -> client().execute(DeleteComposableIndexTemplateAction.INSTANCE, req2).get());
        maybeE = ExceptionsHelper.unwrapCausesAndSuppressed(e2, err ->
            err.getMessage().contains("unable to remove composable templates [id] " +
                "as they are in use by a data streams [metrics-foobar-baz, metrics-foobar-baz-eggplant]"));
        assertTrue(maybeE.isPresent());
    }

    public void testAliasActionsFailOnDataStreams() throws Exception {
        putComposableIndexTemplate("id1", "@timestamp1", List.of("metrics-foo*"));
        String dataStreamName = "metrics-foo";
        CreateDataStreamAction.Request createDataStreamRequest = new CreateDataStreamAction.Request(dataStreamName);
        client().admin().indices().createDataStream(createDataStreamRequest).get();

        IndicesAliasesRequest.AliasActions addAction = new IndicesAliasesRequest.AliasActions(IndicesAliasesRequest.AliasActions.Type.ADD)
            .index(dataStreamName).aliases("foo");
        IndicesAliasesRequest aliasesAddRequest = new IndicesAliasesRequest();
        aliasesAddRequest.addAliasAction(addAction);
        expectFailure(dataStreamName, () -> client().admin().indices().aliases(aliasesAddRequest).actionGet());
    }

    public void testAliasActionsFailOnDataStreamBackingIndices() throws Exception {
        putComposableIndexTemplate("id1", "@timestamp1", List.of("metrics-foo*"));
        String dataStreamName = "metrics-foo";
        CreateDataStreamAction.Request createDataStreamRequest = new CreateDataStreamAction.Request(dataStreamName);
        client().admin().indices().createDataStream(createDataStreamRequest).get();

        String backingIndex = DataStream.getDefaultBackingIndexName(dataStreamName, 1);
        IndicesAliasesRequest.AliasActions addAction = new IndicesAliasesRequest.AliasActions(IndicesAliasesRequest.AliasActions.Type.ADD)
            .index(backingIndex).aliases("first_gen");
        IndicesAliasesRequest aliasesAddRequest = new IndicesAliasesRequest();
        aliasesAddRequest.addAliasAction(addAction);
        Exception e = expectThrows(IllegalArgumentException.class, () -> client().admin().indices().aliases(aliasesAddRequest).actionGet());
        assertThat(e.getMessage(), equalTo("The provided expressions [" + backingIndex
            + "] match a backing index belonging to data stream [" + dataStreamName + "]. Data streams and their backing indices don't " +
            "support aliases."));
    }

    public void testChangeTimestampFieldInComposableTemplatePriorToRollOver() throws Exception {
        putComposableIndexTemplate("id1", "@timestamp", List.of("logs-foo*"));

        // Index doc that triggers creation of a data stream
        IndexRequest indexRequest = new IndexRequest("logs-foobar").source("{}", XContentType.JSON).opType("create");
        IndexResponse indexResponse = client().index(indexRequest).actionGet();
        assertThat(indexResponse.getIndex(), equalTo(DataStream.getDefaultBackingIndexName("logs-foobar", 1)));
        assertBackingIndex(DataStream.getDefaultBackingIndexName("logs-foobar", 1), "properties.@timestamp");

        // Rollover data stream
        RolloverResponse rolloverResponse = client().admin().indices().rolloverIndex(new RolloverRequest("logs-foobar", null)).get();
        assertThat(rolloverResponse.getNewIndex(), equalTo(DataStream.getDefaultBackingIndexName("logs-foobar", 2)));
        assertTrue(rolloverResponse.isRolledOver());
        assertBackingIndex(DataStream.getDefaultBackingIndexName("logs-foobar", 2), "properties.@timestamp");

        // Index another doc into a data stream
        indexRequest = new IndexRequest("logs-foobar").source("{}", XContentType.JSON).opType("create");
        indexResponse = client().index(indexRequest).actionGet();
        assertThat(indexResponse.getIndex(), equalTo(DataStream.getDefaultBackingIndexName("logs-foobar", 2)));

        // Change the template to have a different timestamp field
        putComposableIndexTemplate("id1", "@timestamp2", List.of("logs-foo*"));

        // Rollover again, eventhough there is no mapping in the template, the timestamp field mapping in data stream
        // should be applied in the new backing index
        rolloverResponse = client().admin().indices().rolloverIndex(new RolloverRequest("logs-foobar", null)).get();
        assertThat(rolloverResponse.getNewIndex(), equalTo(DataStream.getDefaultBackingIndexName("logs-foobar", 3)));
        assertTrue(rolloverResponse.isRolledOver());
        assertBackingIndex(DataStream.getDefaultBackingIndexName("logs-foobar", 3), "properties.@timestamp");

        // Index another doc into a data stream
        indexRequest = new IndexRequest("logs-foobar").source("{}", XContentType.JSON).opType("create");
        indexResponse = client().index(indexRequest).actionGet();
        assertThat(indexResponse.getIndex(), equalTo(DataStream.getDefaultBackingIndexName("logs-foobar", 3)));

        DeleteDataStreamAction.Request deleteDataStreamRequest = new DeleteDataStreamAction.Request("logs-foobar");
        client().admin().indices().deleteDataStream(deleteDataStreamRequest).actionGet();
    }

    public void testNestedTimestampField() throws Exception {
        String mapping = "{\n" +
            "      \"properties\": {\n" +
            "        \"event\": {\n" +
            "          \"properties\": {\n" +
            "            \"@timestamp\": {\n" +
            "              \"type\": \"date\"" +
            "            }\n" +
            "          }\n" +
            "        }\n" +
            "      }\n" +
            "    }";;
        putComposableIndexTemplate("id1", "event.@timestamp", mapping, List.of("logs-foo*"));

        CreateDataStreamAction.Request createDataStreamRequest = new CreateDataStreamAction.Request("logs-foobar");
        client().admin().indices().createDataStream(createDataStreamRequest).get();
        GetDataStreamAction.Request getDataStreamRequest = new GetDataStreamAction.Request("logs-foobar");
        GetDataStreamAction.Response getDataStreamResponse = client().admin().indices().getDataStreams(getDataStreamRequest).actionGet();
        assertThat(getDataStreamResponse.getDataStreams().size(), equalTo(1));
        assertThat(getDataStreamResponse.getDataStreams().get(0).getName(), equalTo("logs-foobar"));
        assertThat(getDataStreamResponse.getDataStreams().get(0).getTimeStampField().getName(), equalTo("event.@timestamp"));
        assertThat(getDataStreamResponse.getDataStreams().get(0).getTimeStampField().getFieldMapping(), equalTo(Map.of("type", "date")));
        assertBackingIndex(DataStream.getDefaultBackingIndexName("logs-foobar", 1), "properties.event.properties.@timestamp");

        // Change the template to have a different timestamp field
        putComposableIndexTemplate("id1", "@timestamp2", List.of("logs-foo*"));

        RolloverResponse rolloverResponse = client().admin().indices().rolloverIndex(new RolloverRequest("logs-foobar", null)).actionGet();
        assertThat(rolloverResponse.getNewIndex(), equalTo(DataStream.getDefaultBackingIndexName("logs-foobar", 2)));
        assertTrue(rolloverResponse.isRolledOver());
        assertBackingIndex(DataStream.getDefaultBackingIndexName("logs-foobar", 2), "properties.event.properties.@timestamp");

        DeleteDataStreamAction.Request deleteDataStreamRequest = new DeleteDataStreamAction.Request("logs-foobar");
        client().admin().indices().deleteDataStream(deleteDataStreamRequest).actionGet();
    }

    public void testTimestampFieldCustomAttributes() throws Exception {
        String mapping = "{\n" +
            "      \"properties\": {\n" +
            "        \"@timestamp\": {\n" +
            "          \"type\": \"date\",\n" +
            "          \"format\": \"yyyy-MM\",\n" +
            "          \"meta\": {\n" +
            "            \"x\": \"y\"\n" +
            "          },\n" +
            "          \"store\": true\n" +
            "        }\n" +
            "      }\n" +
            "    }";
        putComposableIndexTemplate("id1", "@timestamp", mapping, List.of("logs-foo*"));

        CreateDataStreamAction.Request createDataStreamRequest = new CreateDataStreamAction.Request("logs-foobar");
        client().admin().indices().createDataStream(createDataStreamRequest).get();
        GetDataStreamAction.Request getDataStreamRequest = new GetDataStreamAction.Request("logs-foobar");
        GetDataStreamAction.Response getDataStreamResponse = client().admin().indices().getDataStreams(getDataStreamRequest).actionGet();
        assertThat(getDataStreamResponse.getDataStreams().size(), equalTo(1));
        assertThat(getDataStreamResponse.getDataStreams().get(0).getName(), equalTo("logs-foobar"));
        assertThat(getDataStreamResponse.getDataStreams().get(0).getTimeStampField().getName(), equalTo("@timestamp"));
        Map<?, ?> expectedTimestampMapping = Map.of("type", "date", "format", "yyyy-MM", "meta", Map.of("x", "y"), "store", true);
        assertThat(getDataStreamResponse.getDataStreams().get(0).getTimeStampField().getFieldMapping(), equalTo(expectedTimestampMapping));
        assertBackingIndex(DataStream.getDefaultBackingIndexName("logs-foobar", 1), "properties.@timestamp", expectedTimestampMapping);

        // Change the template to have a different timestamp field
        putComposableIndexTemplate("id1", "@timestamp2", List.of("logs-foo*"));

        RolloverResponse rolloverResponse = client().admin().indices().rolloverIndex(new RolloverRequest("logs-foobar", null)).actionGet();
        assertThat(rolloverResponse.getNewIndex(), equalTo(DataStream.getDefaultBackingIndexName("logs-foobar", 2)));
        assertTrue(rolloverResponse.isRolledOver());
        assertBackingIndex(DataStream.getDefaultBackingIndexName("logs-foobar", 2), "properties.@timestamp", expectedTimestampMapping);

        DeleteDataStreamAction.Request deleteDataStreamRequest = new DeleteDataStreamAction.Request("logs-foobar");
        client().admin().indices().deleteDataStream(deleteDataStreamRequest).actionGet();
    }

<<<<<<< HEAD
    public void testIndexDocsWithCustomRoutingTargetingDataStreamIsNotAllowed() throws Exception {
        putComposableIndexTemplate("id1", "@timestamp", List.of("logs-foo*"));

        // Index doc that triggers creation of a data stream
        String dataStream = "logs-foobar";
        IndexRequest indexRequest = new IndexRequest(dataStream).source("{}", XContentType.JSON).opType(DocWriteRequest.OpType.CREATE);
        IndexResponse indexResponse = client().index(indexRequest).actionGet();
        assertThat(indexResponse.getIndex(), equalTo(DataStream.getDefaultBackingIndexName(dataStream, 1)));

        // Index doc with custom routing that targets the data stream
        IndexRequest indexRequestWithRouting =
            new IndexRequest(dataStream).source("@timestamp", System.currentTimeMillis()).opType(DocWriteRequest.OpType.CREATE)
                .routing("custom");
        IllegalArgumentException exception = expectThrows(IllegalArgumentException.class,
            () -> client().index(indexRequestWithRouting).actionGet());
        assertThat(exception.getMessage(), is("index request targeting data stream [logs-foobar] specifies a custom routing. target the " +
            "backing indices directly or remove the custom routing."));

        // Bulk indexing with custom routing targeting the data stream is also prohibited
        BulkRequest bulkRequest = new BulkRequest();
        for (int i = 0; i < 10; i++) {
            bulkRequest.add(new IndexRequest(dataStream)
                .opType(DocWriteRequest.OpType.CREATE)
                .routing("bulk-request-routing")
                .source("{}", XContentType.JSON));
        }

        BulkResponse bulkResponse = client().bulk(bulkRequest).actionGet();
        for (BulkItemResponse responseItem : bulkResponse.getItems()) {
            assertThat(responseItem.getFailure(), notNullValue());
            assertThat(responseItem.getFailureMessage(), is("java.lang.IllegalArgumentException: index request targeting data stream " +
                "[logs-foobar] specifies a custom routing. target the backing indices directly or remove the custom routing."));
        }
    }

    public void testIndexDocsWithCustomRoutingTargetingBackingIndex() throws Exception {
        putComposableIndexTemplate("id1", "@timestamp", List.of("logs-foo*"));

        // Index doc that triggers creation of a data stream
        IndexRequest indexRequest = new IndexRequest("logs-foobar").source("{}", XContentType.JSON).opType(DocWriteRequest.OpType.CREATE);
        IndexResponse indexResponse = client().index(indexRequest).actionGet();
        assertThat(indexResponse.getIndex(), equalTo(DataStream.getDefaultBackingIndexName("logs-foobar", 1)));

        // Index doc with custom routing that targets the backing index
        IndexRequest indexRequestWithRouting = new IndexRequest(DataStream.getDefaultBackingIndexName("logs-foobar", 1L))
            .source("@timestamp", System.currentTimeMillis()).opType(DocWriteRequest.OpType.INDEX).routing("custom")
            .id(indexResponse.getId()).setIfPrimaryTerm(indexResponse.getPrimaryTerm()).setIfSeqNo(indexResponse.getSeqNo());
        IndexResponse response = client().index(indexRequestWithRouting).actionGet();
        assertThat(response.getIndex(), equalTo(DataStream.getDefaultBackingIndexName("logs-foobar", 1)));
=======
    public void testUpdateMappingViaDataStream() throws Exception {
        putComposableIndexTemplate("id1", "@timestamp", List.of("logs-*"));
        CreateDataStreamAction.Request createDataStreamRequest = new CreateDataStreamAction.Request("logs-foobar");
        client().admin().indices().createDataStream(createDataStreamRequest).actionGet();

        String backingIndex1 = DataStream.getDefaultBackingIndexName("logs-foobar", 1);
        String backingIndex2 = DataStream.getDefaultBackingIndexName("logs-foobar", 2);

        RolloverResponse rolloverResponse = client().admin().indices().rolloverIndex(new RolloverRequest("logs-foobar", null)).get();
        assertThat(rolloverResponse.getNewIndex(), equalTo(backingIndex2));
        assertTrue(rolloverResponse.isRolledOver());

        Map<?, ?> expectedMapping = Map.of("properties", Map.of("@timestamp", Map.of("type", "date")));
        GetMappingsResponse getMappingsResponse = getMapping("logs-foobar").get();
        assertThat(getMappingsResponse.getMappings().size(), equalTo(2));
        assertThat(getMappingsResponse.getMappings().get(backingIndex1).getSourceAsMap(), equalTo(expectedMapping));
        assertThat(getMappingsResponse.getMappings().get(backingIndex2).getSourceAsMap(), equalTo(expectedMapping));

        expectedMapping = Map.of("properties", Map.of("@timestamp", Map.of("type", "date"), "my_field", Map.of("type", "keyword")));
        putMapping("{\"properties\":{\"my_field\":{\"type\":\"keyword\"}}}", "logs-foobar").get();
        // The mappings of all backing indices should be updated:
        getMappingsResponse = getMapping("logs-foobar").get();
        assertThat(getMappingsResponse.getMappings().size(), equalTo(2));
        assertThat(getMappingsResponse.getMappings().get(backingIndex1).getSourceAsMap(), equalTo(expectedMapping));
        assertThat(getMappingsResponse.getMappings().get(backingIndex2).getSourceAsMap(), equalTo(expectedMapping));
    }

    public void testUpdateIndexSettingsViaDataStream() throws Exception {
        putComposableIndexTemplate("id1", "@timestamp", List.of("logs-*"));
        CreateDataStreamAction.Request createDataStreamRequest = new CreateDataStreamAction.Request("logs-foobar");
        client().admin().indices().createDataStream(createDataStreamRequest).actionGet();

        String backingIndex1 = DataStream.getDefaultBackingIndexName("logs-foobar", 1);
        String backingIndex2 = DataStream.getDefaultBackingIndexName("logs-foobar", 2);

        RolloverResponse rolloverResponse = client().admin().indices().rolloverIndex(new RolloverRequest("logs-foobar", null)).get();
        assertThat(rolloverResponse.getNewIndex(), equalTo(backingIndex2));
        assertTrue(rolloverResponse.isRolledOver());

        // The index settings of all backing indices should be updated:
        GetSettingsResponse getSettingsResponse = getSettings("logs-foobar").get();
        assertThat(getSettingsResponse.getIndexToSettings().size(), equalTo(2));
        assertThat(getSettingsResponse.getSetting(backingIndex1, "index.number_of_replicas"), equalTo("1"));
        assertThat(getSettingsResponse.getSetting(backingIndex2, "index.number_of_replicas"), equalTo("1"));

        updateSettings(Settings.builder().put("index.number_of_replicas", 0), "logs-foobar").get();
        getSettingsResponse = getSettings("logs-foobar").get();
        assertThat(getSettingsResponse.getIndexToSettings().size(), equalTo(2));
        assertThat(getSettingsResponse.getSetting(backingIndex1, "index.number_of_replicas"), equalTo("0"));
        assertThat(getSettingsResponse.getSetting(backingIndex2, "index.number_of_replicas"), equalTo("0"));
>>>>>>> ee79ae07
    }

    private static void assertBackingIndex(String backingIndex, String timestampFieldPathInMapping) {
        assertBackingIndex(backingIndex, timestampFieldPathInMapping, Map.of("type", "date"));
    }

    private static void assertBackingIndex(String backingIndex, String timestampFieldPathInMapping, Map<?, ?> expectedMapping) {
        GetIndexResponse getIndexResponse =
            client().admin().indices().getIndex(new GetIndexRequest().indices(backingIndex)).actionGet();
        assertThat(getIndexResponse.getSettings().get(backingIndex), notNullValue());
        assertThat(getIndexResponse.getSettings().get(backingIndex).getAsBoolean("index.hidden", null), is(true));
        Map<?, ?> mappings = getIndexResponse.getMappings().get(backingIndex).getSourceAsMap();
        assertThat(ObjectPath.eval(timestampFieldPathInMapping, mappings), is(expectedMapping));
    }

    private static void verifyResolvability(String dataStream, ActionRequestBuilder requestBuilder, boolean fail) {
        verifyResolvability(dataStream, requestBuilder, fail, 0);
    }

    private static void verifyResolvability(String dataStream, ActionRequestBuilder requestBuilder, boolean fail, long expectedCount) {
        if (fail) {
            String expectedErrorMessage = "The provided expression [" + dataStream +
                "] matches a data stream, specify the corresponding concrete indices instead.";
            if (requestBuilder instanceof MultiSearchRequestBuilder) {
                MultiSearchResponse multiSearchResponse = ((MultiSearchRequestBuilder) requestBuilder).get();
                assertThat(multiSearchResponse.getResponses().length, equalTo(1));
                assertThat(multiSearchResponse.getResponses()[0].isFailure(), is(true));
                assertThat(multiSearchResponse.getResponses()[0].getFailure(), instanceOf(IllegalArgumentException.class));
                assertThat(multiSearchResponse.getResponses()[0].getFailure().getMessage(), equalTo(expectedErrorMessage));
            } else if (requestBuilder instanceof ValidateQueryRequestBuilder) {
                ValidateQueryResponse response = (ValidateQueryResponse) requestBuilder.get();
                assertThat(response.getQueryExplanation().get(0).getError(), equalTo(expectedErrorMessage));
            } else {
                Exception e = expectThrows(IllegalArgumentException.class, requestBuilder::get);
                assertThat(e.getMessage(), equalTo(expectedErrorMessage));
            }
        } else {
            if (requestBuilder instanceof SearchRequestBuilder) {
                SearchRequestBuilder searchRequestBuilder = (SearchRequestBuilder) requestBuilder;
                assertHitCount(searchRequestBuilder.get(), expectedCount);
            } else if (requestBuilder instanceof MultiSearchRequestBuilder) {
                MultiSearchResponse multiSearchResponse = ((MultiSearchRequestBuilder) requestBuilder).get();
                assertThat(multiSearchResponse.getResponses()[0].isFailure(), is(false));
            } else {
                requestBuilder.get();
            }
        }
    }

    private static void indexDocs(String dataStream, int numDocs) {
        BulkRequest bulkRequest = new BulkRequest();
        for (int i = 0; i < numDocs; i++) {
            bulkRequest.add(new IndexRequest(dataStream)
                .opType(DocWriteRequest.OpType.CREATE)
                .source("{}", XContentType.JSON));
        }
        BulkResponse bulkResponse = client().bulk(bulkRequest).actionGet();
        assertThat(bulkResponse.getItems().length, equalTo(numDocs));
        String backingIndex = DataStream.getDefaultBackingIndexName(dataStream, 1);
        String backingIndexPrefix = backingIndex.substring(0, backingIndex.length() - 3);
        for (BulkItemResponse itemResponse : bulkResponse) {
            assertThat(itemResponse.getFailureMessage(), nullValue());
            assertThat(itemResponse.status(), equalTo(RestStatus.CREATED));
            assertThat(itemResponse.getIndex(), startsWith(backingIndexPrefix));
        }
        client().admin().indices().refresh(new RefreshRequest(dataStream)).actionGet();
    }

    private static void verifyDocs(String dataStream, long expectedNumHits, long minGeneration, long maxGeneration) {
        SearchRequest searchRequest = new SearchRequest(dataStream);
        searchRequest.source().size((int) expectedNumHits);
        SearchResponse searchResponse = client().search(searchRequest).actionGet();
        assertThat(searchResponse.getHits().getTotalHits().value, equalTo(expectedNumHits));

        List<String> expectedIndices = new ArrayList<>();
        for (long k = minGeneration; k <= maxGeneration; k++) {
            expectedIndices.add(DataStream.getDefaultBackingIndexName(dataStream, k));
        }
        Arrays.stream(searchResponse.getHits().getHits()).forEach(hit -> {
            assertTrue(expectedIndices.contains(hit.getIndex()));
        });
    }

    private static void expectFailure(String dataStreamName, ThrowingRunnable runnable) {
        Exception e = expectThrows(IllegalArgumentException.class, runnable);
        assertThat(e.getMessage(), equalTo("The provided expression [" + dataStreamName +
            "] matches a data stream, specify the corresponding concrete indices instead."));
    }

    public static void putComposableIndexTemplate(String id, String timestampFieldName, List<String> patterns) throws IOException {
        String mapping = MetadataCreateDataStreamServiceTests.generateMapping(timestampFieldName);
        putComposableIndexTemplate(id, timestampFieldName, mapping, patterns);
    }

    static void putComposableIndexTemplate(String id, String timestampFieldName, String mapping, List<String> patterns) throws IOException {
        PutComposableIndexTemplateAction.Request request = new PutComposableIndexTemplateAction.Request(id);
        request.indexTemplate(
            new ComposableIndexTemplate(
                patterns,
                new Template(null, new CompressedXContent(mapping), null),
                null, null, null, null,
                new ComposableIndexTemplate.DataStreamTemplate(timestampFieldName))
        );
        client().execute(PutComposableIndexTemplateAction.INSTANCE, request).actionGet();
    }

}<|MERGE_RESOLUTION|>--- conflicted
+++ resolved
@@ -605,7 +605,58 @@
         client().admin().indices().deleteDataStream(deleteDataStreamRequest).actionGet();
     }
 
-<<<<<<< HEAD
+    public void testUpdateMappingViaDataStream() throws Exception {
+        putComposableIndexTemplate("id1", "@timestamp", List.of("logs-*"));
+        CreateDataStreamAction.Request createDataStreamRequest = new CreateDataStreamAction.Request("logs-foobar");
+        client().admin().indices().createDataStream(createDataStreamRequest).actionGet();
+
+        String backingIndex1 = DataStream.getDefaultBackingIndexName("logs-foobar", 1);
+        String backingIndex2 = DataStream.getDefaultBackingIndexName("logs-foobar", 2);
+
+        RolloverResponse rolloverResponse = client().admin().indices().rolloverIndex(new RolloverRequest("logs-foobar", null)).get();
+        assertThat(rolloverResponse.getNewIndex(), equalTo(backingIndex2));
+        assertTrue(rolloverResponse.isRolledOver());
+
+        Map<?, ?> expectedMapping = Map.of("properties", Map.of("@timestamp", Map.of("type", "date")));
+        GetMappingsResponse getMappingsResponse = getMapping("logs-foobar").get();
+        assertThat(getMappingsResponse.getMappings().size(), equalTo(2));
+        assertThat(getMappingsResponse.getMappings().get(backingIndex1).getSourceAsMap(), equalTo(expectedMapping));
+        assertThat(getMappingsResponse.getMappings().get(backingIndex2).getSourceAsMap(), equalTo(expectedMapping));
+
+        expectedMapping = Map.of("properties", Map.of("@timestamp", Map.of("type", "date"), "my_field", Map.of("type", "keyword")));
+        putMapping("{\"properties\":{\"my_field\":{\"type\":\"keyword\"}}}", "logs-foobar").get();
+        // The mappings of all backing indices should be updated:
+        getMappingsResponse = getMapping("logs-foobar").get();
+        assertThat(getMappingsResponse.getMappings().size(), equalTo(2));
+        assertThat(getMappingsResponse.getMappings().get(backingIndex1).getSourceAsMap(), equalTo(expectedMapping));
+        assertThat(getMappingsResponse.getMappings().get(backingIndex2).getSourceAsMap(), equalTo(expectedMapping));
+    }
+
+    public void testUpdateIndexSettingsViaDataStream() throws Exception {
+        putComposableIndexTemplate("id1", "@timestamp", List.of("logs-*"));
+        CreateDataStreamAction.Request createDataStreamRequest = new CreateDataStreamAction.Request("logs-foobar");
+        client().admin().indices().createDataStream(createDataStreamRequest).actionGet();
+
+        String backingIndex1 = DataStream.getDefaultBackingIndexName("logs-foobar", 1);
+        String backingIndex2 = DataStream.getDefaultBackingIndexName("logs-foobar", 2);
+
+        RolloverResponse rolloverResponse = client().admin().indices().rolloverIndex(new RolloverRequest("logs-foobar", null)).get();
+        assertThat(rolloverResponse.getNewIndex(), equalTo(backingIndex2));
+        assertTrue(rolloverResponse.isRolledOver());
+
+        // The index settings of all backing indices should be updated:
+        GetSettingsResponse getSettingsResponse = getSettings("logs-foobar").get();
+        assertThat(getSettingsResponse.getIndexToSettings().size(), equalTo(2));
+        assertThat(getSettingsResponse.getSetting(backingIndex1, "index.number_of_replicas"), equalTo("1"));
+        assertThat(getSettingsResponse.getSetting(backingIndex2, "index.number_of_replicas"), equalTo("1"));
+
+        updateSettings(Settings.builder().put("index.number_of_replicas", 0), "logs-foobar").get();
+        getSettingsResponse = getSettings("logs-foobar").get();
+        assertThat(getSettingsResponse.getIndexToSettings().size(), equalTo(2));
+        assertThat(getSettingsResponse.getSetting(backingIndex1, "index.number_of_replicas"), equalTo("0"));
+        assertThat(getSettingsResponse.getSetting(backingIndex2, "index.number_of_replicas"), equalTo("0"));
+    }
+
     public void testIndexDocsWithCustomRoutingTargetingDataStreamIsNotAllowed() throws Exception {
         putComposableIndexTemplate("id1", "@timestamp", List.of("logs-foo*"));
 
@@ -655,58 +706,6 @@
             .id(indexResponse.getId()).setIfPrimaryTerm(indexResponse.getPrimaryTerm()).setIfSeqNo(indexResponse.getSeqNo());
         IndexResponse response = client().index(indexRequestWithRouting).actionGet();
         assertThat(response.getIndex(), equalTo(DataStream.getDefaultBackingIndexName("logs-foobar", 1)));
-=======
-    public void testUpdateMappingViaDataStream() throws Exception {
-        putComposableIndexTemplate("id1", "@timestamp", List.of("logs-*"));
-        CreateDataStreamAction.Request createDataStreamRequest = new CreateDataStreamAction.Request("logs-foobar");
-        client().admin().indices().createDataStream(createDataStreamRequest).actionGet();
-
-        String backingIndex1 = DataStream.getDefaultBackingIndexName("logs-foobar", 1);
-        String backingIndex2 = DataStream.getDefaultBackingIndexName("logs-foobar", 2);
-
-        RolloverResponse rolloverResponse = client().admin().indices().rolloverIndex(new RolloverRequest("logs-foobar", null)).get();
-        assertThat(rolloverResponse.getNewIndex(), equalTo(backingIndex2));
-        assertTrue(rolloverResponse.isRolledOver());
-
-        Map<?, ?> expectedMapping = Map.of("properties", Map.of("@timestamp", Map.of("type", "date")));
-        GetMappingsResponse getMappingsResponse = getMapping("logs-foobar").get();
-        assertThat(getMappingsResponse.getMappings().size(), equalTo(2));
-        assertThat(getMappingsResponse.getMappings().get(backingIndex1).getSourceAsMap(), equalTo(expectedMapping));
-        assertThat(getMappingsResponse.getMappings().get(backingIndex2).getSourceAsMap(), equalTo(expectedMapping));
-
-        expectedMapping = Map.of("properties", Map.of("@timestamp", Map.of("type", "date"), "my_field", Map.of("type", "keyword")));
-        putMapping("{\"properties\":{\"my_field\":{\"type\":\"keyword\"}}}", "logs-foobar").get();
-        // The mappings of all backing indices should be updated:
-        getMappingsResponse = getMapping("logs-foobar").get();
-        assertThat(getMappingsResponse.getMappings().size(), equalTo(2));
-        assertThat(getMappingsResponse.getMappings().get(backingIndex1).getSourceAsMap(), equalTo(expectedMapping));
-        assertThat(getMappingsResponse.getMappings().get(backingIndex2).getSourceAsMap(), equalTo(expectedMapping));
-    }
-
-    public void testUpdateIndexSettingsViaDataStream() throws Exception {
-        putComposableIndexTemplate("id1", "@timestamp", List.of("logs-*"));
-        CreateDataStreamAction.Request createDataStreamRequest = new CreateDataStreamAction.Request("logs-foobar");
-        client().admin().indices().createDataStream(createDataStreamRequest).actionGet();
-
-        String backingIndex1 = DataStream.getDefaultBackingIndexName("logs-foobar", 1);
-        String backingIndex2 = DataStream.getDefaultBackingIndexName("logs-foobar", 2);
-
-        RolloverResponse rolloverResponse = client().admin().indices().rolloverIndex(new RolloverRequest("logs-foobar", null)).get();
-        assertThat(rolloverResponse.getNewIndex(), equalTo(backingIndex2));
-        assertTrue(rolloverResponse.isRolledOver());
-
-        // The index settings of all backing indices should be updated:
-        GetSettingsResponse getSettingsResponse = getSettings("logs-foobar").get();
-        assertThat(getSettingsResponse.getIndexToSettings().size(), equalTo(2));
-        assertThat(getSettingsResponse.getSetting(backingIndex1, "index.number_of_replicas"), equalTo("1"));
-        assertThat(getSettingsResponse.getSetting(backingIndex2, "index.number_of_replicas"), equalTo("1"));
-
-        updateSettings(Settings.builder().put("index.number_of_replicas", 0), "logs-foobar").get();
-        getSettingsResponse = getSettings("logs-foobar").get();
-        assertThat(getSettingsResponse.getIndexToSettings().size(), equalTo(2));
-        assertThat(getSettingsResponse.getSetting(backingIndex1, "index.number_of_replicas"), equalTo("0"));
-        assertThat(getSettingsResponse.getSetting(backingIndex2, "index.number_of_replicas"), equalTo("0"));
->>>>>>> ee79ae07
     }
 
     private static void assertBackingIndex(String backingIndex, String timestampFieldPathInMapping) {
