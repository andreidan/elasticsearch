--- conflicted
+++ resolved
@@ -131,7 +131,8 @@
             } else {
                 // we were the master, and now we aren't
                 cancelJob();
-<<<<<<< HEAD
+                // clear the deduplicator on master failover so we could re-send the requests in case we're re-elected
+                transportActionsDeduplicator.clear();
                 errorStore.clearStore();
             }
         }
@@ -140,10 +141,6 @@
             List<Index> indicesDeleted = event.indicesDeleted();
             for (Index deleted : indicesDeleted) {
                 errorStore.clearRecordedError(deleted.getName());
-=======
-                // clear the deduplicator on master failover so we could re-send the requests in case we're re-elected
-                transportActionsDeduplicator.clear();
->>>>>>> 4fbbd7b8
             }
         }
     }
