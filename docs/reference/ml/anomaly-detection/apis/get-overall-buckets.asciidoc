--- conflicted
+++ resolved
@@ -34,15 +34,10 @@
 You can summarize the bucket results for all {anomaly-jobs} by using `_all` or
 by specifying `*` as the `<job_id>`.
 
-<<<<<<< HEAD
-An overall bucket has a span equal to the largest `bucket_span` value for the
-specified {anomaly-jobs}.
-=======
 By default, an overall bucket has a span equal to the largest bucket span of the
 specified {anomaly-jobs}. To override that behavior, use the optional
 `bucket_span` parameter. To learn more about the concept of buckets, see
 {stack-ov}/ml-buckets.html[Buckets].
->>>>>>> b78053c3
 
 The `overall_score` is calculated by combining the scores of all the buckets
 within the overall bucket span. First, the maximum `anomaly_score` per
@@ -50,23 +45,12 @@
 scores are averaged to result in the `overall_score`. This means that you can
 fine-tune the `overall_score` so that it is more or less sensitive to the number
 of jobs that detect an anomaly at the same time. For example, if you set `top_n`
-<<<<<<< HEAD
-to `1`, the `overall_score` is the maximum bucket score in the overall bucket. Alternatively, if you set `top_n` to the number of jobs, the `overall_score` is
-high only when all jobs detect anomalies in that overall bucket.
-
-In addition, the optional parameter `bucket_span` may be used in order
-to request overall buckets that span longer than the `bucket_span` of the
-largest {anomaly-job}. When set, the `overall_score` will be the max
-`overall_score` of the corresponding overall buckets with a span equal to the
-`bucket_span` of the largest {anomaly-job}.
-=======
 to `1`, the `overall_score` is the maximum bucket score in the overall bucket.
 Alternatively, if you set `top_n` to the number of jobs, the `overall_score` is
 high only when all jobs detect anomalies in that overall bucket.  If you set
 the `bucket_span` parameter (to a value greater than its default), the
 `overall_score` is the maximum `overall_score` of the overall buckets that have
 a span equal to the jobs' largest bucket span.
->>>>>>> b78053c3
 
 [[ml-get-overall-buckets-path-parms]]
 ==== {api-path-parms-title}
@@ -85,13 +69,8 @@
 
 `bucket_span`::
   (Optional, string) The span of the overall buckets. Must be greater or equal
-<<<<<<< HEAD
-  to the `bucket_span` of the largest {anomaly-job}. Defaults to the
-  `bucket_span` of the largest {anomaly-job}. 
-=======
   to the largest bucket span of the specified {anomaly-jobs}, which is the
   default value.
->>>>>>> b78053c3
 
 `end`::
   (Optional, string) Returns overall buckets with timestamps earlier than this
